"""This file provides minimal working examples of progress bars in
the napari viewer.
"""

import napari
from time import sleep
<<<<<<< HEAD
from napari.qt import progress
from superqt.qtcompat.QtWidgets import QPushButton, QVBoxLayout, QWidget
=======
from napari.utils import progress
from qtpy.QtWidgets import QPushButton, QVBoxLayout, QWidget
>>>>>>> 1287e618
import numpy as np
from random import choice

def process(im_slice):
    # do something with your image slice
    sleep(0.4)

def iterable():
    """using progress as a wrapper for iterables
    """
    my_stacked_volume = np.random.random((5, 4, 500, 500))    
    # we can wrap any iterable object in `progress` and see a progress
    # bar in the viewer
    for im_slice in progress(my_stacked_volume):
        process(im_slice)       

def iterable_w_context():
    """using progress with a context manager
    """
    my_stacked_volume = np.random.random((5, 4, 500, 500))
    # progress provides a context manager we can use for automatic
    # teardown of our widget once iteration is complete. Wherever
    # possible, we should *always* use progress within a context
    with progress(my_stacked_volume) as pbr:
        for i, im_slice in enumerate(pbr):
            # using a context manager also allows us to manipulate
            # the progress object e.g. by setting a description
            pbr.set_description(f"Slice {i}")

            # we can group progress bars together in the viewer
            # by passing a parent progress bar to new progress
            # objects' nest_under attribute
            for channel in progress(im_slice, nest_under=pbr):
                process(channel)

def indeterminate():
    """By passing a total of 0, we can have an indeterminate progress bar
    """

    # note progress(total=0) is equivalent to progress()
    with progress(total=0) as pbr:
        x = 0
        while x != 42:
            pbr.set_description(f"Processing {x}")
            x = choice(range(100))
            sleep(0.05)

def arbitrary_steps():
    """We can manually control updating the value of the progress bar.
    """
    with progress(total=4) as pbr:
        sleep(3)
        pbr.set_description("Step 1 Complete")
        # manually updating the progress bar by 1
        pbr.update(1)    

        sleep(1)
        pbr.set_description("Step 2 Complete")
        pbr.update(1)

        sleep(2)
        pbr.set_description("Processing Complete!")
        # we can manually update by any number of steps
        pbr.update(2)

        # sleeping so we can see full completion
        sleep(1)

viewer = napari.Viewer()
button_layout = QVBoxLayout()

iterable_btn = QPushButton("Iterable")
iterable_btn.clicked.connect(iterable)
button_layout.addWidget(iterable_btn)

iterable_context_btn = QPushButton("Iterable With Context")
iterable_context_btn.clicked.connect(iterable_w_context)
button_layout.addWidget(iterable_context_btn)

indeterminate_btn = QPushButton("Indeterminate")
indeterminate_btn.clicked.connect(indeterminate)
button_layout.addWidget(indeterminate_btn)

steps_btn = QPushButton("Arbitrary Steps")
steps_btn.clicked.connect(arbitrary_steps)
button_layout.addWidget(steps_btn)

pbar_widget = QWidget()
pbar_widget.setLayout(button_layout)
pbar_widget.setObjectName("Progress Examples")

viewer.window.add_dock_widget(pbar_widget)
# showing the activity dock so we can see the progress bars
viewer.window._status_bar._toggle_activity_dock(True)

napari.run()<|MERGE_RESOLUTION|>--- conflicted
+++ resolved
@@ -4,13 +4,8 @@
 
 import napari
 from time import sleep
-<<<<<<< HEAD
-from napari.qt import progress
+from napari.utils import progress
 from superqt.qtcompat.QtWidgets import QPushButton, QVBoxLayout, QWidget
-=======
-from napari.utils import progress
-from qtpy.QtWidgets import QPushButton, QVBoxLayout, QWidget
->>>>>>> 1287e618
 import numpy as np
 from random import choice
 
