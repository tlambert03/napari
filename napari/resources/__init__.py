--- conflicted
+++ resolved
@@ -1,7 +1,4 @@
-<<<<<<< HEAD
 import os
-from os.path import abspath, dirname
-=======
 import sys
 from functools import lru_cache
 from glob import glob
@@ -11,16 +8,9 @@
 from pathlib import Path
 from tempfile import TemporaryDirectory
 from typing import List, Optional
->>>>>>> a9a37b4b
 
 from qtpy import API, QT_VERSION
 
-<<<<<<< HEAD
-resources_dir = abspath(dirname(__file__))
-
-with open(os.path.join(resources_dir, 'stylesheet.qss'), 'r') as f:
-    stylesheet = f.read()
-=======
 from .. import __version__
 from .build_icons import build_pyqt_resources
 
@@ -167,5 +157,4 @@
     return stylesheet
 
 
-__all__ = ['build_pyqt_resources', 'get_stylesheet', 'import_resources']
->>>>>>> a9a37b4b
+__all__ = ['build_pyqt_resources', 'get_stylesheet', 'import_resources']