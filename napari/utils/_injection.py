--- conflicted
+++ resolved
@@ -21,11 +21,7 @@
 
 # registry of Type -> "accessor function"
 # where each value is a function that is capable
-<<<<<<< HEAD
-# of retrieving an instance of it's corresponding key type.
-=======
 # of retrieving an instance of its corresponding key type.
->>>>>>> 28f57234
 _ACCESSORS: Dict[Type, Callable[..., Optional[object]]] = {
     layers.Layer: _get_active_layer,
     viewer.Viewer: current_viewer,
@@ -49,11 +45,7 @@
 
     if isinstance(type_, type):
         for key, val in _ACCESSORS.items():
-<<<<<<< HEAD
-            if issubclass(type, key):
-=======
             if issubclass(type_, key):
->>>>>>> 28f57234
                 return val  # type: ignore [return-type]
     return None
 
@@ -61,11 +53,7 @@
 class set_accessor:
     """Set accessor(s) for given type(s).
 
-<<<<<<< HEAD
-    "Acessors" are functions that can retrieve an instance of a given type.
-=======
     "Accessors" are functions that can retrieve an instance of a given type.
->>>>>>> 28f57234
     For instance, `napari.viewer.current_viewer` is a function that can
     retrieve an instance of `napari.Viewer`.
 
@@ -83,11 +71,7 @@
     Raises
     ------
     ValueError
-<<<<<<< HEAD
-        if clobber is `True` and one of the keys in `mapping` is already
-=======
         if clobber is `False` and one of the keys in `mapping` is already
->>>>>>> 28f57234
         registered.
     """
 
