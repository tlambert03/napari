--- conflicted
+++ resolved
@@ -1,24 +1,15 @@
 """Miscellaneous utility functions.
 """
-<<<<<<< HEAD
-import inspect
-import itertools
-import os
-import os.path as osp
-import re
-import sys
-from enum import Enum, EnumMeta
-from typing import Type
-=======
 import collections.abc
 import inspect
 import itertools
 import re
+import os
+import sys
 from enum import Enum, EnumMeta
 from os import PathLike, fspath, path
 from typing import Optional, Sequence, Type, TypeVar
 from urllib.parse import urlparse
->>>>>>> 62a046de
 
 import numpy as np
 
