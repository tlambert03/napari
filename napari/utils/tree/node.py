from __future__ import annotations

from typing import TYPE_CHECKING, Generator

if TYPE_CHECKING:
    from .group import Group


class Node:
    """An object that can be a member of a :class:`Group`.

    ``Node`` forms the base object of a composite Tree pattern. This class
    describes operations that are common to both simple (node) and complex
    (group) elements of the tree.  ``Node`` may not have children, whereas
    :class:`~napari.utils.tree.group.Group` can.

    For additional background on the composite design pattern, see:
    https://refactoring.guru/design-patterns/composite

    Parameters
    ----------
    name : str, optional
        A name/id for this node, by default "Node"

    Attributes
    ----------
    parent : Group, optional
        The parent of this Node.
    """

    def __init__(self, name: str = "Node"):
        self.parent: Group | None = None
        self._name = name

    @property
    def name(self) -> str:
        return self._name

    @name.setter
    def name(self, value: str) -> None:
        self._name = value

    def is_group(self) -> bool:
        """Return True if this Node is a composite.

        :class:`~napari.utils.tree.Group` will return True.
        """
        return False

    def index_in_parent(self) -> int | None:
        """Return index of this Node in its parent, or None if no parent."""
        if self.parent is not None:
            return self.parent.index(self)
        return None

    def index_from_root(self) -> tuple[int, ...]:
        """Return index of this Node relative to root.

        Will return ``()`` if this object *is* the root.
        """
        item = self
        indices: list[int] = []
        while item.parent is not None:
            indices.insert(0, item.index_in_parent())  # type: ignore
            item = item.parent
        return tuple(indices)

<<<<<<< HEAD
    def root(self):
        """Get the root parent."""
        obj = self
        while obj.parent:
            obj = obj.parent
        return obj

    def traverse(
        self, leaves_only=False, with_ancestors=False
    ) -> Generator[Node, None, None]:
=======
    def traverse(self, leaves_only=False) -> Generator[Node, None, None]:
        """Recursive all nodes and leaves of the Node.

        This is mostly used by :class:`~napari.utils.tree.Group`, which can
        also traverse children.  A ``Node`` simply yields itself.
        """
>>>>>>> 5d49b280
        yield self

    def __str__(self):
        """Render ascii tree string representation of this node"""
        return "\n".join(self._render())

    def _render(self) -> list[str]:
        """Return list of strings that can render ascii tree.

        For ``Node``, we just return the name of this specific node.
        :class:`~napari.utils.tree.Group` will render a full tree.
        """
        return [self.name]

    def unparent(self):
        """Remove this object from its parent."""
        if self.parent is not None:
            self.parent.remove(self)
            return self
        raise IndexError("Cannot unparent orphaned Node: {self!r}")<|MERGE_RESOLUTION|>--- conflicted
+++ resolved
@@ -65,8 +65,7 @@
             item = item.parent
         return tuple(indices)
 
-<<<<<<< HEAD
-    def root(self):
+    def root(self) -> Node:
         """Get the root parent."""
         obj = self
         while obj.parent:
@@ -76,14 +75,11 @@
     def traverse(
         self, leaves_only=False, with_ancestors=False
     ) -> Generator[Node, None, None]:
-=======
-    def traverse(self, leaves_only=False) -> Generator[Node, None, None]:
         """Recursive all nodes and leaves of the Node.
 
         This is mostly used by :class:`~napari.utils.tree.Group`, which can
         also traverse children.  A ``Node`` simply yields itself.
         """
->>>>>>> 5d49b280
         yield self
 
     def __str__(self):
