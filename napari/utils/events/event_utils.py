from __future__ import annotations

import weakref
<<<<<<< HEAD
from functools import partial
from typing import TYPE_CHECKING, Callable, Iterator, Optional, Tuple, Type

if TYPE_CHECKING:
    from .event import EmitterGroup
=======
from typing import TYPE_CHECKING

if TYPE_CHECKING:
    from typing import Callable

    from typing_extensions import Protocol

    class Emitter(Protocol):
        def connect(self, callback: Callable):
            ...

        def disconnect(self, callback: Callable):
            ...
>>>>>>> f25b7f93


def disconnect_events(emitter, listener):
    """Disconnect all events between an emitter group and a listener.

    Parameters
    ----------
    emitter : napari.utils.events.event.EmitterGroup
        Emitter group.
    listener : Object
        Any object that has been connected to.
    """
    weak_listener = weakref.ref(listener)
    for em in emitter.emitters.values():
        for callback in em.callbacks:
            # *callback* may be either a callable object or a tuple
            # (object, attr_name) where object.attr_name will point to a
            # callable object. Note that only a weak reference to ``object``
            # will be kept. If *callback* is a callable object then it is
            # not attached to the listener and does not need to be
            # disconnected
<<<<<<< HEAD
            if isinstance(callback, tuple) and callback[0] is weakref.ref(
                listener
            ):
                em.disconnect(callback)
    emitter.disconnect()


def iter_connections(
    group: 'EmitterGroup', seen=None
) -> Iterator[Tuple[Type, Optional[str], Optional[object], str, Callable]]:
    """Yields (SourceType, event_name, receiver, method_name, disconnector)
    for all connections in the EmitterGroup, recursively
    """
    from .event import EmitterGroup

    seen = seen or set()
    for emitter in group.emitters.values():
        for cb in emitter.callbacks:
            if isinstance(cb, EmitterGroup):
                if id(cb) not in seen:
                    seen.add(id(cb))
                    iter_connections(cb, seen)
            elif isinstance(cb, tuple):
                source_type = type(group.source)
                ev_type = emitter.default_args.get("type")
                disconnect = partial(emitter.disconnect, cb)
                yield (source_type, ev_type, cb[0](), cb[1], disconnect)
=======
            if isinstance(callback, tuple) and callback[0] is weak_listener:
                em.disconnect(callback)


def connect_setattr(emitter: Emitter, obj, attr: str):
    ref = weakref.ref(obj)

    def _cb(*value):
        setattr(ref(), attr, value[0] if len(value) == 1 else value)

    emitter.connect(_cb)
    # There are scenarios where emmiter is deleted before obj.
    # Also there is no option to create weakref ot QT Signal
    # but even if keep reference to base object and signal name it is possible to meet
    # problem with C++ "wrapped C/C++ object has been deleted"
    # weakref.finalize(obj, emitter.disconnect, _cb)


def connect_no_arg(emitter: Emitter, obj, attr: str):
    ref = weakref.ref(obj)

    def _cb(*_value):
        getattr(ref(), attr)()

    emitter.connect(_cb)
    # as in connect_setattr
    # weakref.finalize(obj, emitter.disconnect, _cb)
>>>>>>> f25b7f93
<|MERGE_RESOLUTION|>--- conflicted
+++ resolved
@@ -1,19 +1,14 @@
 from __future__ import annotations
 
 import weakref
-<<<<<<< HEAD
 from functools import partial
 from typing import TYPE_CHECKING, Callable, Iterator, Optional, Tuple, Type
 
 if TYPE_CHECKING:
-    from .event import EmitterGroup
-=======
-from typing import TYPE_CHECKING
-
-if TYPE_CHECKING:
-    from typing import Callable
 
     from typing_extensions import Protocol
+
+    from .event import EmitterGroup
 
     class Emitter(Protocol):
         def connect(self, callback: Callable):
@@ -21,7 +16,6 @@
 
         def disconnect(self, callback: Callable):
             ...
->>>>>>> f25b7f93
 
 
 def disconnect_events(emitter, listener):
@@ -43,16 +37,13 @@
             # will be kept. If *callback* is a callable object then it is
             # not attached to the listener and does not need to be
             # disconnected
-<<<<<<< HEAD
-            if isinstance(callback, tuple) and callback[0] is weakref.ref(
-                listener
-            ):
+            if isinstance(callback, tuple) and callback[0] is weak_listener:
                 em.disconnect(callback)
     emitter.disconnect()
 
 
 def iter_connections(
-    group: 'EmitterGroup', seen=None
+    group: EmitterGroup, seen=None
 ) -> Iterator[Tuple[Type, Optional[str], Optional[object], str, Callable]]:
     """Yields (SourceType, event_name, receiver, method_name, disconnector)
     for all connections in the EmitterGroup, recursively
@@ -71,9 +62,6 @@
                 ev_type = emitter.default_args.get("type")
                 disconnect = partial(emitter.disconnect, cb)
                 yield (source_type, ev_type, cb[0](), cb[1], disconnect)
-=======
-            if isinstance(callback, tuple) and callback[0] is weak_listener:
-                em.disconnect(callback)
 
 
 def connect_setattr(emitter: Emitter, obj, attr: str):
@@ -98,5 +86,4 @@
 
     emitter.connect(_cb)
     # as in connect_setattr
-    # weakref.finalize(obj, emitter.disconnect, _cb)
->>>>>>> f25b7f93
+    # weakref.finalize(obj, emitter.disconnect, _cb)