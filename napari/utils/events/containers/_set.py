from __future__ import annotations

from typing import TYPE_CHECKING, Any, Iterable, Iterator, MutableSet, TypeVar

from napari.utils.events import EmitterGroup

from ....utils.translations import trans

_T = TypeVar("_T")

if TYPE_CHECKING:
    from pydantic.fields import ModelField


class EventedSet(MutableSet[_T]):
    """An unordered collection of unique elements.

    Parameters
    ----------
    data : iterable, optional
        Elements to initialize the set with.

    Events
    ------
    changed (added: Set[_T], removed: Set[_T])
        Emitted when the set changes, includes item(s) that have been added
        and/or removed from the set.
    """

    events: EmitterGroup

    def __init__(self, data: Iterable[_T] = ()):

        _events = {'changed': None}
        # For inheritance: If the mro already provides an EmitterGroup, add...
        if hasattr(self, 'events') and isinstance(self.events, EmitterGroup):
            self.events.add(**_events)
        else:
            # otherwise create a new one
            self.events = EmitterGroup(source=self, **_events)

        self._set: set[_T] = set()
        self.update(data)

    # #### START Required Abstract Methods

    def __contains__(self, x: Any) -> bool:
        return x in self._set

    def __iter__(self) -> Iterator[_T]:
        return iter(self._set)

    def __len__(self) -> int:
        return len(self._set)

    def _pre_add_hook(self, value):
        # for subclasses to potentially check value before adding
        return value

    def add(self, value: _T) -> None:
        """Add an element to the set, if not already present."""
        if value not in self:
            value = self._pre_add_hook(value)
            self._set.add(value)
            self.events.changed(added={value}, removed={})

    def discard(self, value: _T) -> None:
        """Remove an element from a set if it is a member.

        If the element is not a member, do nothing.
        """
        if value in self:
            self._set.discard(value)
            self.events.changed(added={}, removed={value})

    # #### END Required Abstract Methods

    # methods inherited from Set:
    # __le__, __lt__, __eq__, __ne__, __gt__, __ge__, __and__, __or__,
    # __sub__, __xor__, and isdisjoint

    # methods inherited from MutableSet:
    # clear, pop, remove, __ior__, __iand__, __ixor__, and __isub__

    # The rest are for parity with builtins.set:

    def clear(self) -> None:
        if self._set:
            values = set(self)
            self._set.clear()
            self.events.changed(added={}, removed=values)

    def __repr__(self) -> str:
        return f"{type(self).__name__}({repr(self._set)})"

    def update(self, others: Iterable[_T] = ()) -> None:
        """Update this set with the union of this set and others"""
        to_add = set(others).difference(self._set)
        if to_add:
            to_add = {self._pre_add_hook(i) for i in to_add}
            self._set.update(to_add)
            self.events.changed(added=set(to_add), removed={})

    def copy(self) -> EventedSet[_T]:
        """Return a shallow copy of this set."""
        return type(self)(self._set)

    def difference(self, others: Iterable[_T] = ()) -> EventedSet[_T]:
        """Return set of all elements that are in this set but not other."""
        return type(self)(self._set.difference(others))

    def difference_update(self, others: Iterable[_T] = ()) -> None:
        """Remove all elements of another set from this set."""
        to_remove = self._set.intersection(others)
        if to_remove:
            self._set.difference_update(to_remove)
<<<<<<< HEAD
            self.events.removed(value=to_remove)
=======
            self.events.changed(added={}, removed=set(to_remove))
>>>>>>> 103b54ce

    def intersection(self, others: Iterable[_T] = ()) -> EventedSet[_T]:
        """Return all elements that are in both sets as a new set."""
        return type(self)(self._set.intersection(others))

    def intersection_update(self, others: Iterable[_T] = ()) -> None:
        """Remove all elements of in this set that are not present in other."""
        self.difference_update(self._set.symmetric_difference(others))

    def issubset(self, others: Iterable[_T]) -> bool:
        """Returns whether another set contains this set or not"""
        return self._set.issubset(others)

    def issuperset(self, others: Iterable[_T]) -> bool:
        """Returns whether this set contains another set or not"""
        return self._set.issuperset(others)

    def symmetric_difference(self, others: Iterable[_T]) -> EventedSet[_T]:
        """Returns set of elements that are in exactly one of the sets"""
        return type(self)(self._set.symmetric_difference(others))

    def symmetric_difference_update(self, others: Iterable[_T]) -> None:
        """Update set to the symmetric difference of itself and another.

        This will remove any items in this set that are also in `other`, and
        add any items in others that are not present in this set.
        """
<<<<<<< HEAD
        to_add = set(others).difference(self)
        self.difference_update(others)
        self.update(to_add)
=======
        to_add = set(others).difference(self._set)
        to_remove = self._set.intersection(others)
        self._set.difference_update(to_remove)
        self._set.update(to_add)
        self.events.changed(added=to_add, removed=to_remove)
>>>>>>> 103b54ce

    def union(self, others: Iterable[_T] = ()) -> EventedSet[_T]:
        """Return a set containing the union of sets"""
        return type(self)(self._set.union(others))

    @classmethod
    def __get_validators__(cls):
        yield cls.validate

    @classmethod
    def validate(cls, v, field: ModelField):
        """Pydantic validator."""
        from pydantic.utils import sequence_like

        if not sequence_like(v):
            raise TypeError(
                trans._(
                    'Value is not a valid sequence: {value}',
                    deferred=True,
                    value=v,
                )
            )
        if not field.sub_fields:
            return cls(v)

        type_field = field.sub_fields[0]
        errors = []
        for i, v_ in enumerate(v):
            _valid_value, error = type_field.validate(v_, {}, loc=f'[{i}]')
            if error:
                errors.append(error)
        if errors:
            from pydantic import ValidationError

            raise ValidationError(errors, cls)  # type: ignore
        return cls(v)

    def _json_encode(self):
        """Return an object that can be used by json.dumps."""
        return list(self)<|MERGE_RESOLUTION|>--- conflicted
+++ resolved
@@ -114,11 +114,7 @@
         to_remove = self._set.intersection(others)
         if to_remove:
             self._set.difference_update(to_remove)
-<<<<<<< HEAD
-            self.events.removed(value=to_remove)
-=======
             self.events.changed(added={}, removed=set(to_remove))
->>>>>>> 103b54ce
 
     def intersection(self, others: Iterable[_T] = ()) -> EventedSet[_T]:
         """Return all elements that are in both sets as a new set."""
@@ -146,17 +142,11 @@
         This will remove any items in this set that are also in `other`, and
         add any items in others that are not present in this set.
         """
-<<<<<<< HEAD
-        to_add = set(others).difference(self)
-        self.difference_update(others)
-        self.update(to_add)
-=======
         to_add = set(others).difference(self._set)
         to_remove = self._set.intersection(others)
         self._set.difference_update(to_remove)
         self._set.update(to_add)
         self.events.changed(added=to_add, removed=to_remove)
->>>>>>> 103b54ce
 
     def union(self, others: Iterable[_T] = ()) -> EventedSet[_T]:
         """Return a set containing the union of sets"""
