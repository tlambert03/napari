--- conflicted
+++ resolved
@@ -23,8 +23,6 @@
     assert block.count == 3
 
 
-<<<<<<< HEAD
-=======
 def test_weakref_event_emitter():
     """
     We are testing that an event blocker does not keep hard reference to
@@ -88,7 +86,6 @@
         assert ref_cb() is not None
 
 
->>>>>>> 51625e40
 def test_error_on_connect():
     """Check that connections happen correctly even on decorated methods.
 
