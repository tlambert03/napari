--- conflicted
+++ resolved
@@ -1,7 +1,3 @@
-<<<<<<< HEAD
-from .info import sys_info, citation_text
-from . import appdirs
-=======
 from .colormaps import Colormap
 from .dask_utils import resize_dask_cache
 from .info import citation_text, sys_info
@@ -9,5 +5,4 @@
 
 #: dask.cache.Cache, optional : A dask cache for opportunistic caching
 #: use :func:`~.resize_dask_cache` to actually register and resize.
-dask_cache = None
->>>>>>> 62a046de
+dask_cache = None