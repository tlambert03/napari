--- conflicted
+++ resolved
@@ -35,10 +35,7 @@
         KeyCode,
         MenuRule,
         MenuRuleDict,
-<<<<<<< HEAD
-=======
         SubmenuItem,
->>>>>>> 82e42e6f
         TranslationOrStr,
     )
 
@@ -63,13 +60,6 @@
     _commands: Dict[CommandId, List[RegisteredCommand]] = {}
     __instance: Optional[CommandsRegistry] = None
 
-<<<<<<< HEAD
-    class RegisteredCommand(NamedTuple):
-        id: str
-        run: Callable
-
-=======
->>>>>>> 82e42e6f
     @classmethod
     def instance(cls) -> CommandsRegistry:
         if cls.__instance is None:
@@ -83,11 +73,7 @@
     ) -> DisposeCallable:
         commands = self._commands.setdefault(id, [])
 
-<<<<<<< HEAD
-        cmd = self.RegisteredCommand(id, run=callback)
-=======
         cmd = RegisteredCommand(id, callback)
->>>>>>> 82e42e6f
         commands.insert(0, cmd)
 
         def _dispose():
@@ -110,13 +96,6 @@
     def __getitem__(self, id: CommandId) -> List[RegisteredCommand]:
         return self._commands[id]
 
-<<<<<<< HEAD
-    def execute(self, id: CommandId, *args, **kwargs):
-        from .._injection import inject_napari_dependencies
-
-        for cmd in self[id]:
-            inject_napari_dependencies(cmd.run)(*args, **kwargs)
-=======
     def execute_command(self, id: CommandId, *args, **kwargs) -> Future:
         with ThreadPoolExecutor() as executor:
             if cmds := self._commands[id]:
@@ -124,7 +103,6 @@
                 # and if so, how to handle it
                 return executor.submit(cmds[0].run_injected, *args, **kwargs)
             raise KeyError(f'Command "{id}" has no registered callbacks')
->>>>>>> 82e42e6f
 
 
 class KeybindingsRegistry:
