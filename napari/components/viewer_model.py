from __future__ import annotations

import inspect
import itertools
import os
import warnings
from functools import lru_cache
from pathlib import Path
from typing import (
    TYPE_CHECKING,
    Any,
    Dict,
    List,
    Optional,
    Sequence,
    Set,
    Tuple,
    Union,
)

import numpy as np
from pydantic import Extra, Field, validator

from .. import layers
from ..layers import Image, Layer
from ..layers._source import layer_source
from ..layers.image._image_utils import guess_labels
from ..layers.utils.stack_utils import split_channels
from ..types import PathOrPaths
from ..utils._register import create_func as create_add_method
from ..utils.colormaps import ensure_colormap
from ..utils.events import Event, EventedModel, disconnect_events
from ..utils.events.event import WarningEmitter
from ..utils.key_bindings import KeymapProvider
from ..utils.misc import is_sequence
from ..utils.mouse_bindings import MousemapProvider
from ..utils.theme import available_themes
from ..utils.translations import trans
from ._viewer_mouse_bindings import dims_scroll
from .axes import Axes
from .camera import Camera
from .cursor import Cursor
from .dims import Dims
from .grid import GridCanvas
from .layerlist import LayerList
from .scale_bar import ScaleBar
from .text_overlay import TextOverlay

DEFAULT_THEME = 'dark'
EXCLUDE_DICT = {
    'keymap',
    '_mouse_wheel_gen',
    '_mouse_drag_gen',
    '_persisted_mouse_event',
    'mouse_move_callbacks',
    'mouse_drag_callbacks',
    'mouse_wheel_callbacks',
}
EXCLUDE_JSON = EXCLUDE_DICT.union({'layers', 'active_layer'})

if TYPE_CHECKING:
    from ..types import FullLayerData, LayerData


# KeymapProvider & MousemapProvider should eventually be moved off the ViewerModel
class ViewerModel(KeymapProvider, MousemapProvider, EventedModel):
    """Viewer containing the rendered scene, layers, and controlling elements
    including dimension sliders, and control bars for color limits.

    Parameters
    ----------
    title : string
        The title of the viewer window.
    ndisplay : {2, 3}
        Number of displayed dimensions.
    order : tuple of int
        Order in which dimensions are displayed where the last two or last
        three dimensions correspond to row x column or plane x row x column if
        ndisplay is 2 or 3.
    axis_labels : list of str
        Dimension names.

    Attributes
    ----------
    window : Window
        Parent window.
    layers : LayerList
        List of contained layers.
    dims : Dimensions
        Contains axes, indices, dimensions and sliders.
    """

    # Using allow_mutation=False means these attributes aren't settable and don't
    # have an event emitter associated with them
    axes: Axes = Field(default_factory=Axes, allow_mutation=False)
    camera: Camera = Field(default_factory=Camera, allow_mutation=False)
    cursor: Cursor = Field(default_factory=Cursor, allow_mutation=False)
    dims: Dims = Field(default_factory=Dims, allow_mutation=False)
    grid: GridCanvas = Field(default_factory=GridCanvas, allow_mutation=False)
    layers: LayerList = Field(
        default_factory=LayerList, allow_mutation=False
    )  # Need to create custom JSON encoder for layer!
    scale_bar: ScaleBar = Field(default_factory=ScaleBar, allow_mutation=False)
    text_overlay: TextOverlay = Field(
        default_factory=TextOverlay, allow_mutation=False
    )

    help: str = ''
    status: str = 'Ready'
    theme: str = DEFAULT_THEME
    title: str = 'napari'

    # 2-tuple indicating height and width
    _canvas_size: Tuple[int, int] = (600, 800)

    def __init__(self, title='napari', ndisplay=2, order=(), axis_labels=()):
        # allow extra attributes during model initialization, useful for mixins
        self.__config__.extra = Extra.allow
        super().__init__(
            title=title,
            dims={
                'axis_labels': axis_labels,
                'ndisplay': ndisplay,
                'order': order,
            },
        )
        self.__config__.extra = Extra.ignore

        # Add extra events - ideally these will be removed too!
        self.events.add(layers_change=Event, reset_view=Event)

        # Connect events
        self.grid.events.connect(self.reset_view)
        self.grid.events.connect(self._on_grid_change)
        self.dims.events.ndisplay.connect(self._update_layers)
        self.dims.events.ndisplay.connect(self.reset_view)
        self.dims.events.order.connect(self._update_layers)
        self.dims.events.order.connect(self.reset_view)
        self.dims.events.current_step.connect(self._update_layers)
        self.cursor.events.position.connect(self._on_cursor_position_change)
        self.layers.events.inserted.connect(self._on_add_layer)
        self.layers.events.removed.connect(self._on_remove_layer)
        self.layers.events.reordered.connect(self._on_grid_change)
        self.layers.events.reordered.connect(self._on_layers_change)
        self.layers.selection.events.active.connect(self._on_active_layer)

        # Add mouse callback
        self.mouse_wheel_callbacks.append(dims_scroll)

        self.events.add(
            # FIXME: Deferred translation?
            active_layer=WarningEmitter(
                trans._(
                    "'viewer.events.active_layer' is deprecated and will be removed in napari v0.4.9, use 'viewer.layers.selection.events.active' instead",
                    deferred=True,
                ),
                type='active_layer',
            )
        )

    @validator('theme')
    def _valid_theme(cls, v):
        themes = available_themes()
        if v not in available_themes():
            raise ValueError(
                trans._(
                    "Theme '{theme_name}' not found; options are {themes}.",
                    deferred=True,
                    theme_name=v,
                    themes=themes,
                )
            )

        return v

    def json(self, **kwargs):
        """Serialize to json."""
        # Manually exclude the layer list and active layer which cannot be serialized at this point
        # and mouse and keybindings don't belong on model
        # https://github.com/samuelcolvin/pydantic/pull/2231
        # https://github.com/samuelcolvin/pydantic/issues/660#issuecomment-642211017
        exclude = kwargs.pop('exclude', set())
        exclude = exclude.union(EXCLUDE_JSON)
        return super().json(exclude=exclude, **kwargs)

    def dict(self, **kwargs):
        """Convert to a dictionaty."""
        # Manually exclude the layer list and active layer which cannot be serialized at this point
        # and mouse and keybindings don't belong on model
        # https://github.com/samuelcolvin/pydantic/pull/2231
        # https://github.com/samuelcolvin/pydantic/issues/660#issuecomment-642211017
        exclude = kwargs.pop('exclude', set())
        exclude = exclude.union(EXCLUDE_DICT)
        return super().dict(exclude=exclude, **kwargs)

    def __hash__(self):
        return id(self)

    def __str__(self):
        """Simple string representation"""
        return f'napari.Viewer: {self.title}'

    @property
    def _sliced_extent_world(self) -> np.ndarray:
        """Extent of layers in world coordinates after slicing.

        D is either 2 or 3 depending on if the displayed data is 2D or 3D.

        Returns
        -------
        sliced_extent_world : array, shape (2, D)
        """
        if len(self.layers) == 0 and self.dims.ndim != 2:
            # If no data is present and dims model has not been reset to 0
            # than someone has passed more than two axis labels which are
            # being saved and so default values are used.
            return np.vstack(
                [np.zeros(self.dims.ndim), np.repeat(512, self.dims.ndim)]
            )
        else:
            return self.layers.extent.world[:, self.dims.displayed]

    def reset_view(self, event=None):
        """Reset the camera view."""

        extent = self._sliced_extent_world
        scene_size = extent[1] - extent[0]
        corner = extent[0]
        grid_size = list(self.grid.actual_shape(len(self.layers)))
        if len(scene_size) > len(grid_size):
            grid_size = [1] * (len(scene_size) - len(grid_size)) + grid_size
        size = np.multiply(scene_size, grid_size)
        center = np.add(corner, np.divide(size, 2))[-self.dims.ndisplay :]
        center = [0] * (self.dims.ndisplay - len(center)) + list(center)
        self.camera.center = center
        # zoom is definied as the number of canvas pixels per world pixel
        # The default value used below will zoom such that the whole field
        # of view will occupy 95% of the canvas on the most filled axis
        if np.max(size) == 0:
            self.camera.zoom = 0.95 * np.min(self._canvas_size)
        else:
            self.camera.zoom = (
                0.95 * np.min(self._canvas_size) / np.max(size[-2:])
            )
        self.camera.angles = (0, 0, 90)

        # Emit a reset view event, which is no longer used internally, but
        # which maybe useful for building on napari.
        self.events.reset_view(
            center=self.camera.center,
            zoom=self.camera.zoom,
            angles=self.camera.angles,
        )

    def _new_labels(self):
        """Create new labels layer filling full world coordinates space."""
        extent = self.layers.extent.world
        scale = self.layers.extent.step
        scene_size = extent[1] - extent[0]
        corner = extent[0]
        shape = [
            np.round(s / sc).astype('int') + 1 if s > 0 else 1
            for s, sc in zip(scene_size, scale)
        ]
        empty_labels = np.zeros(shape, dtype=int)
        self.add_labels(empty_labels, translate=np.array(corner), scale=scale)

    def _update_layers(self, event=None, layers=None):
        """Updates the contained layers.

        Parameters
        ----------
        layers : list of napari.layers.Layer, optional
            List of layers to update. If none provided updates all.
        """
        layers = layers or self.layers
        for layer in layers:
            layer._slice_dims(
                self.dims.point, self.dims.ndisplay, self.dims.order
            )

    def _on_active_layer(self, event):
        """Update viewer state for a new active layer."""
        active_layer = event.value
        if active_layer is None:
            self.help = ''
            self.cursor.style = 'standard'
            self.camera.interactive = True
        else:
            self.help = active_layer.help
            self.cursor.style = active_layer.cursor
            self.cursor.size = active_layer.cursor_size
            self.camera.interactive = active_layer.interactive

    @property
    def active_layer(self):
        warnings.warn(
            trans._(
                "'viewer.active_layer' is deprecated and will be removed in napari v0.4.9.  Please use 'viewer.layers.selection.active' instead.",
                deferred=True,
            ),
            category=FutureWarning,
            stacklevel=2,
        )
        return self.layers.selection.active

    def __setattr__(self, name: str, value: Any) -> None:
        # this method is only for the deprecation warning, because pydantic
        # prevents using @active_layer.setter
        if name != 'active_layer':
            return super().__setattr__(name, value)

        warnings.warn(
            trans._(
                "'viewer.active_layer' is deprecated and will be removed in napari v0.4.9.  Please use 'viewer.layers.selection.active' instead.",
                deferred=True,
            ),
            category=FutureWarning,
            stacklevel=2,
        )
        self.layers.selection.active = value

    def _on_layers_change(self, event):
        if len(self.layers) == 0:
            self.dims.ndim = 2
            self.dims.reset()
        else:
            extent = self.layers.extent
            world = extent.world
            ss = extent.step
            ndim = world.shape[1]
            self.dims.ndim = ndim
            for i in range(ndim):
                self.dims.set_range(i, (world[0, i], world[1, i], ss[i]))
        self.cursor.position = (0,) * self.dims.ndim
        self.events.layers_change()

    def _update_interactive(self, event):
        """Set the viewer interactivity with the `event.interactive` bool."""
        self.camera.interactive = event.interactive

    def _update_cursor(self, event):
        """Set the viewer cursor with the `event.cursor` string."""
        self.cursor.style = event.cursor

    def _update_cursor_size(self, event):
        """Set the viewer cursor_size with the `event.cursor_size` int."""
        self.cursor.size = event.cursor_size

    def _on_cursor_position_change(self, event):
        """Set the layer cursor position."""
        with warnings.catch_warnings():
            # Catch the deprecation warning on layer.position
            warnings.filterwarnings(
                'ignore',
                message=str(
                    trans._('layer.position is deprecated', deferred=True)
                ),
            )
            for layer in self.layers:
                layer.position = self.cursor.position

        # Update status and help bar based on active layer
        active = self.layers.selection.active
        if active is not None:
            self.status = active.get_status(self.cursor.position, world=True)
            self.help = active.help

    def _on_grid_change(self, event):
        """Arrange the current layers is a 2D grid."""
        extent = self._sliced_extent_world
        n_layers = len(self.layers)
        for i, layer in enumerate(self.layers):
            i_row, i_column = self.grid.position(n_layers - 1 - i, n_layers)
            self._subplot(layer, (i_row, i_column), extent)

    def _subplot(self, layer, position, extent):
        """Shift a layer to a specified position in a 2D grid.

        Parameters
        ----------
        layer : napari.layers.Layer
            Layer that is to be moved.
        position : 2-tuple of int
            New position of layer in grid.
        extent : array, shape (2, D)
            Extent of the world.
        """
        scene_shift = extent[1] - extent[0] + 1
        translate_2d = np.multiply(scene_shift[-2:], position)
        translate = [0] * layer.ndim
        translate[-2:] = translate_2d
        layer.translate_grid = translate

    @property
    def experimental(self):
        """Experimental commands for IPython console.

        For example run "viewer.experimental.cmds.loader.help".
        """
        from .experimental.commands import ExperimentalNamespace

        return ExperimentalNamespace(self.layers)

    def _on_add_layer(self, event):
        """Connect new layer events.

        Parameters
        ----------
        event : :class:`napari.layers.Layer`
            Layer to add.
        """
        layer = event.value

        # Connect individual layer events to viewer events
<<<<<<< HEAD
        layer.events.selection.connect(self._update_active_layer)
=======
        # TODO: in a future PR, we should now be able to connect viewer *only*
        # to viewer.layers.events... and avoid direct viewer->layer connections
>>>>>>> 103b54ce
        layer.events.interactive.connect(self._update_interactive)
        layer.events.cursor.connect(self._update_cursor)
        layer.events.cursor_size.connect(self._update_cursor_size)
        layer.events.data.connect(self._on_layers_change)
        layer.events.scale.connect(self._on_layers_change)
        layer.events.translate.connect(self._on_layers_change)
        layer.events.rotate.connect(self._on_layers_change)
        layer.events.shear.connect(self._on_layers_change)
        layer.events.affine.connect(self._on_layers_change)
        layer.events.name.connect(self.layers._update_name)

        # Update dims and grid model
        self._on_layers_change(None)
        self._on_grid_change(None)
        # Slice current layer based on dims
        self._update_layers(layers=[layer])

        if len(self.layers) == 1:
            self.reset_view()

    def _on_remove_layer(self, event):
        """Disconnect old layer events.

        Parameters
        ----------
        event : napari.utils.event.Event
            Event which will remove a layer.

        Returns
        -------
        layer : :class:`napari.layers.Layer` or list
            The layer that was added (same as input).
        """
        layer = event.value

        # Disconnect all connections from layer
        disconnect_events(layer.events, self)
        disconnect_events(layer.events, self.layers)

        self._on_layers_change(None)
        self._on_grid_change(None)

    def add_layer(self, layer: Layer) -> Layer:
        """Add a layer to the viewer.

        Parameters
        ----------
        layer : :class:`napari.layers.Layer`
            Layer to add.

        Returns
        -------
        layer : :class:`napari.layers.Layer` or list
            The layer that was added (same as input).
        """
        # Adding additional functionality inside `add_layer`
        # should be avoided to keep full functionality
        # from adding a layer through the `layers.append`
        # method
        self.layers.append(layer)
        return layer

    def add_image(
        self,
        data=None,
        *,
        channel_axis=None,
        rgb=None,
        colormap=None,
        contrast_limits=None,
        gamma=1,
        interpolation='nearest',
        rendering='mip',
        iso_threshold=0.5,
        attenuation=0.05,
        name=None,
        metadata=None,
        scale=None,
        translate=None,
        rotate=None,
        shear=None,
        affine=None,
        opacity=1,
        blending=None,
        visible=True,
        multiscale=None,
    ) -> Union[Image, List[Image]]:
        """Add an image layer to the layer list.

        Parameters
        ----------
        data : array or list of array
            Image data. Can be N dimensional. If the last dimension has length
            3 or 4 can be interpreted as RGB or RGBA if rgb is `True`. If a
            list and arrays are decreasing in shape then the data is treated as
            a multiscale image.
        channel_axis : int, optional
            Axis to expand image along.  If provided, each channel in the data
            will be added as an individual image layer.  In channel_axis mode,
            all other parameters MAY be provided as lists, and the Nth value
            will be applied to the Nth channel in the data.  If a single value
            is provided, it will be broadcast to all Layers.
        rgb : bool or list
            Whether the image is rgb RGB or RGBA. If not specified by user and
            the last dimension of the data has length 3 or 4 it will be set as
            `True`. If `False` the image is interpreted as a luminance image.
            If a list then must be same length as the axis that is being
            expanded as channels.
        colormap : str, napari.utils.Colormap, tuple, dict, list
            Colormaps to use for luminance images. If a string must be the name
            of a supported colormap from vispy or matplotlib. If a tuple the
            first value must be a string to assign as a name to a colormap and
            the second item must be a Colormap. If a dict the key must be a
            string to assign as a name to a colormap and the value must be a
            Colormap. If a list then must be same length as the axis that is
            being expanded as channels, and each colormap is applied to each
            new image layer.
        contrast_limits : list (2,)
            Color limits to be used for determining the colormap bounds for
            luminance images. If not passed is calculated as the min and max of
            the image. If list of lists then must be same length as the axis
            that is being expanded and then each colormap is applied to each
            image.
        gamma : list, float
            Gamma correction for determining colormap linearity. Defaults to 1.
            If a list then must be same length as the axis that is being
            expanded as channels.
        interpolation : str or list
            Interpolation mode used by vispy. Must be one of our supported
            modes. If a list then must be same length as the axis that is being
            expanded as channels.
        rendering : str or list
            Rendering mode used by vispy. Must be one of our supported
            modes. If a list then must be same length as the axis that is being
            expanded as channels.
        iso_threshold : float or list
            Threshold for isosurface. If a list then must be same length as the
            axis that is being expanded as channels.
        attenuation : float or list
            Attenuation rate for attenuated maximum intensity projection. If a
            list then must be same length as the axis that is being expanded as
            channels.
        name : str or list of str
            Name of the layer.  If a list then must be same length as the axis
            that is being expanded as channels.
        metadata : dict or list of dict
            Layer metadata. If a list then must be a list of dicts with the
            same length as the axis that is being expanded as channels.
        scale : tuple of float or list
            Scale factors for the layer. If a list then must be a list of
            tuples of float with the same length as the axis that is being
            expanded as channels.
        translate : tuple of float or list
            Translation values for the layer. If a list then must be a list of
            tuples of float with the same length as the axis that is being
            expanded as channels.
        rotate : float, 3-tuple of float, n-D array or list.
            If a float convert into a 2D rotation matrix using that value as an
            angle. If 3-tuple convert into a 3D rotation matrix, using a yaw,
            pitch, roll convention. Otherwise assume an nD rotation. Angles are
            assumed to be in degrees. They can be converted from radians with
            np.degrees if needed. If a list then must have same length as
            the axis that is being expanded as channels.
        shear : 1-D array or list.
            A vector of shear values for an upper triangular n-D shear matrix.
            If a list then must have same length as the axis that is being
            expanded as channels.
        affine : n-D array or napari.utils.transforms.Affine
            (N+1, N+1) affine transformation matrix in homogeneous coordinates.
            The first (N, N) entries correspond to a linear transform and
            the final column is a lenght N translation vector and a 1 or a napari
            AffineTransform object. If provided then translate, scale, rotate, and
            shear values are ignored.
        opacity : float or list
            Opacity of the layer visual, between 0.0 and 1.0.  If a list then
            must be same length as the axis that is being expanded as channels.
        blending : str or list
            One of a list of preset blending modes that determines how RGB and
            alpha values of the layer visual get mixed. Allowed values are
            {'opaque', 'translucent', and 'additive'}. If a list then
            must be same length as the axis that is being expanded as channels.
        visible : bool or list of bool
            Whether the layer visual is currently being displayed.
            If a list then must be same length as the axis that is
            being expanded as channels.
        multiscale : bool
            Whether the data is a multiscale image or not. Multiscale data is
            represented by a list of array like image data. If not specified by
            the user and if the data is a list of arrays that decrease in shape
            then it will be taken to be multiscale. The first image in the list
            should be the largest.

        Returns
        -------
        layer : :class:`napari.layers.Image` or list
            The newly-created image layer or list of image layers.
        """

        if colormap is not None:
            # standardize colormap argument(s) to Colormaps, and make sure they
            # are in AVAILABLE_COLORMAPS.  This will raise one of many various
            # errors if the colormap argument is invalid.  See
            # ensure_colormap for details
            if isinstance(colormap, list):
                colormap = [ensure_colormap(c) for c in colormap]
            else:
                colormap = ensure_colormap(colormap)

        # doing this here for IDE/console autocompletion in add_image function.
        kwargs = {
            'rgb': rgb,
            'colormap': colormap,
            'contrast_limits': contrast_limits,
            'gamma': gamma,
            'interpolation': interpolation,
            'rendering': rendering,
            'iso_threshold': iso_threshold,
            'attenuation': attenuation,
            'name': name,
            'metadata': metadata,
            'scale': scale,
            'translate': translate,
            'rotate': rotate,
            'shear': shear,
            'affine': affine,
            'opacity': opacity,
            'blending': blending,
            'visible': visible,
            'multiscale': multiscale,
        }

        # these arguments are *already* iterables in the single-channel case.
        iterable_kwargs = {
            'scale',
            'translate',
            'rotate',
            'shear',
            'affine',
            'contrast_limits',
            'metadata',
        }

        if channel_axis is None:
            kwargs['colormap'] = kwargs['colormap'] or 'gray'
            kwargs['blending'] = kwargs['blending'] or 'translucent'
            # Helpful message if someone tries to add mulit-channel kwargs,
            # but forget the channel_axis arg
            for k, v in kwargs.items():
                if k not in iterable_kwargs and is_sequence(v):
                    raise TypeError(
                        trans._(
                            "Received sequence for argument '{argument}', did you mean to specify a 'channel_axis'? ",
                            deferred=True,
                            argument=k,
                        )
                    )
            layer = Image(data, **kwargs)
            self.layers.append(layer)

            return layer
        else:
            layerdata_list = split_channels(data, channel_axis, **kwargs)

            layer_list = list()
            for image, i_kwargs, _ in layerdata_list:
                layer = Image(image, **i_kwargs)
                self.layers.append(layer)
                layer_list.append(layer)

            return layer_list

    def open_sample(
        self,
        plugin: str,
        sample: str,
        reader_plugin: Optional[str] = None,
        **kwargs,
    ) -> List[Layer]:
        """Open `sample` from `plugin` and add it to the viewer.

        To see all available samples registered by plugins, use
        :func:`napari.plugins.available_samples`

        Parameters
        ----------
        plugin : str
            name of a plugin providing a sample
        sample : str
            name of the sample
        reader_plugin : str, optional
            reader plugin to pass to viewer.open (only used if the sample data
            is a string).  by default None.
        **kwargs
            additional kwargs will be passed to the sample data loader provided
            by `plugin`.  Use of **kwargs may raise an error if the kwargs do
            not match the sample data loader.

        Returns
        -------
        layers : list
            A list of any layers that were added to the viewer.

        Raises
        ------
        KeyError
            If `plugin` does not provide a sample named `sample`.
        """
        from ..plugins import _sample_data, available_samples

        try:
            data = _sample_data[plugin][sample]['data']
        except KeyError:
            samples = available_samples()
            if samples:
                msg = trans._(
                    "Plugin {plugin!r} does not provide sample data named {sample!r}. Available samples include: {samples}.",
                    deferred=True,
                    plugin=plugin,
                    sample=sample,
                    samples=samples,
                )
            else:
                msg = trans._(
                    "Plugin {plugin!r} does not provide sample data named {sample!r}. No plugin samples have been registered.",
                    deferred=True,
                    plugin=plugin,
                    sample=sample,
                )

            raise KeyError(msg)

        with layer_source(sample=(plugin, sample)):
            if callable(data):
                added = []
                for datum in data(**kwargs):
                    added.extend(self._add_layer_from_data(*datum))
                return added
            elif isinstance(data, (str, Path)):
                return self.open(data, plugin=reader_plugin)
            else:
                raise TypeError(
                    trans._(
                        'Got unexpected type for sample ({plugin!r}, {sample!r}): {data_type}',
                        deferred=True,
                        plugin=plugin,
                        sample=sample,
                        data_type=type(data),
                    )
                )

    def open(
        self,
        path: PathOrPaths,
        *,
        stack: bool = False,
        plugin: Optional[str] = None,
        layer_type: Optional[str] = None,
        **kwargs,
    ) -> List[Layer]:
        """Open a path or list of paths with plugins, and add layers to viewer.

        A list of paths will be handed one-by-one to the napari_get_reader hook
        if stack is False, otherwise the full list is passed to each plugin
        hook.

        Parameters
        ----------
        path : str or list of str
            A filepath, directory, or URL (or a list of any) to open.
        stack : bool, optional
            If a list of strings is passed and ``stack`` is ``True``, then the
            entire list will be passed to plugins.  It is then up to individual
            plugins to know how to handle a list of paths.  If ``stack`` is
            ``False``, then the ``path`` list is broken up and passed to plugin
            readers one by one.  by default False.
        plugin : str, optional
            Name of a plugin to use.  If provided, will force ``path`` to be
            read with the specified ``plugin``.  If the requested plugin cannot
            read ``path``, an exception will be raised.
        layer_type : str, optional
            If provided, will force data read from ``path`` to be passed to the
            corresponding ``add_<layer_type>`` method (along with any
            additional) ``kwargs`` provided to this function.  This *may*
            result in exceptions if the data returned from the path is not
            compatible with the layer_type.
        **kwargs
            All other keyword arguments will be passed on to the respective
            ``add_layer`` method.

        Returns
        -------
        layers : list
            A list of any layers that were added to the viewer.
        """
        paths = [path] if isinstance(path, (Path, str)) else path
        paths = [os.fspath(path) for path in paths]  # PathObjects -> str
        if not isinstance(paths, (tuple, list)):
            raise ValueError(
                trans._(
                    "'path' argument must be a string, list, or tuple",
                    deferred=True,
                )
            )

        if stack:
            return self._add_layers_with_plugins(
                paths, kwargs, plugin=plugin, layer_type=layer_type
            )

        added: List[Layer] = []  # for layers that get added
        for _path in paths:
            added.extend(
                self._add_layers_with_plugins(
                    _path, kwargs, plugin=plugin, layer_type=layer_type
                )
            )
        return added

    def _add_layers_with_plugins(
        self,
        path_or_paths: Union[str, Sequence[str]],
        kwargs: Optional[dict] = None,
        plugin: Optional[str] = None,
        layer_type: Optional[str] = None,
    ) -> List[Layer]:
        """Load a path or a list of paths into the viewer using plugins.

        This function is mostly called from self.open_path, where the ``stack``
        argument determines whether a list of strings is handed to plugins one
        at a time, or en-masse.

        Parameters
        ----------
        path_or_paths : str or list of str
            A filepath, directory, or URL (or a list of any) to open. If a
            list, the assumption is that the list is to be treated as a stack.
        kwargs : dict, optional
            keyword arguments that will be used to overwrite any of those that
            are returned in the meta dict from plugins.
        plugin : str, optional
            Name of a plugin to use.  If provided, will force ``path`` to be
            read with the specified ``plugin``.  If the requested plugin cannot
            read ``path``, an exception will be raised.
        layer_type : str, optional
            If provided, will force data read from ``path`` to be passed to the
            corresponding ``add_<layer_type>`` method (along with any
            additional) ``kwargs`` provided to this function.  This *may*
            result in exceptions if the data returned from the path is not
            compatible with the layer_type.

        Returns
        -------
        List[Layer]
            A list of any layers that were added to the viewer.
        """
        from ..plugins.io import read_data_with_plugins

        layer_data, hookimpl = read_data_with_plugins(
            path_or_paths, plugin=plugin
        )

        # glean layer names from filename. These will be used as *fallback*
        # names, if the plugin does not return a name kwarg in their meta dict.
        filenames = []
        if isinstance(path_or_paths, str):
            filenames = itertools.repeat(path_or_paths)
        elif is_sequence(path_or_paths):
            if len(path_or_paths) == len(layer_data):
                filenames = iter(path_or_paths)
            else:
                # if a list of paths has been returned as a list of layer data
                # without a 1:1 relationship between the two lists we iterate
                # over the first name
                filenames = itertools.repeat(path_or_paths[0])

        # add each layer to the viewer
        added: List[Layer] = []  # for layers that get added
        plugin = hookimpl.plugin_name if hookimpl else None
        for data, filename in zip(layer_data, filenames):
            basename, _ext = os.path.splitext(os.path.basename(filename))
            _data = _unify_data_and_user_kwargs(
                data, kwargs, layer_type, fallback_name=basename
            )
            # actually add the layer
            with layer_source(path=filename, reader_plugin=plugin):
                added.extend(self._add_layer_from_data(*_data))
        return added

    def _add_layer_from_data(
        self, data, meta: dict = None, layer_type: Optional[str] = None
    ) -> List[Layer]:
        """Add arbitrary layer data to the viewer.

        Primarily intended for usage by reader plugin hooks.

        Parameters
        ----------
        data : Any
            Data in a format that is valid for the corresponding `add_*` method
            of the specified ``layer_type``.
        meta : dict, optional
            Dict of keyword arguments that will be passed to the corresponding
            `add_*` method.  MUST NOT contain any keyword arguments that are
            not valid for the corresponding method.
        layer_type : str
            Type of layer to add.  MUST have a corresponding add_* method on
            on the viewer instance.  If not provided, the layer is assumed to
            be "image", unless data.dtype is one of (np.int32, np.uint32,
            np.int64, np.uint64), in which case it is assumed to be "labels".

        Returns
        -------
        layers : list of layers
            A list of layers added to the viewer.

        Raises
        ------
        ValueError
            If ``layer_type`` is not one of the recognized layer types.
        TypeError
            If any keyword arguments in ``meta`` are unexpected for the
            corresponding `add_*` method for this layer_type.

        Examples
        --------
        A typical use case might be to upack a tuple of layer data with a
        specified layer_type.

        >>> viewer = napari.Viewer()
        >>> data = (
        ...     np.random.random((10, 2)) * 20,
        ...     {'face_color': 'blue'},
        ...     'points',
        ... )
        >>> viewer._add_layer_from_data(*data)

        """

        layer_type = (layer_type or '').lower()

        # assumes that big integer type arrays are likely labels.
        if not layer_type:
            layer_type = guess_labels(data)

        if layer_type not in layers.NAMES:
            raise ValueError(
                trans._(
                    "Unrecognized layer_type: '{layer_type}'. Must be one of: {layer_names}.",
                    deferred=True,
                    layer_type=layer_type,
                    layer_names=layers.NAMES,
                )
            )

        try:
            add_method = getattr(self, 'add_' + layer_type)
            layer = add_method(data, **(meta or {}))
        except TypeError as exc:
            if 'unexpected keyword argument' not in str(exc):
                raise exc
            bad_key = str(exc).split('keyword argument ')[-1]
            raise TypeError(
                trans._(
                    "_add_layer_from_data received an unexpected keyword argument ({bad_key}) for layer type {layer_type}",
                    deferred=True,
                    bad_key=bad_key,
                    layer_type=layer_type,
                )
            ) from exc
        return layer if isinstance(layer, list) else [layer]


def _normalize_layer_data(data: 'LayerData') -> 'FullLayerData':
    """Accepts any layerdata tuple, and returns a fully qualified tuple.

    Parameters
    ----------
    data : LayerData
        1-, 2-, or 3-tuple with (data, meta, layer_type).

    Returns
    -------
    FullLayerData
        3-tuple with (data, meta, layer_type)

    Raises
    ------
    ValueError
        If data has len < 1 or len > 3, or if the second item in ``data`` is
        not a ``dict``, or the third item is not a valid layer_type ``str``
    """
    if not isinstance(data, tuple) and 0 < len(data) < 4:
        raise ValueError(
            trans._(
                "LayerData must be a 1-, 2-, or 3-tuple",
                deferred=True,
            )
        )

    _data = list(data)
    if len(_data) > 1:
        if not isinstance(_data[1], dict):
            raise ValueError(
                trans._(
                    "The second item in a LayerData tuple must be a dict",
                    deferred=True,
                )
            )
    else:
        _data.append(dict())
    if len(_data) > 2:
        if _data[2] not in layers.NAMES:
            raise ValueError(
                trans._(
                    "The third item in a LayerData tuple must be one of: {layers!r}.",
                    deferred=True,
                    layers=layers.NAMES,
                )
            )
    else:
        _data.append(guess_labels(_data[0]))
    return tuple(_data)  # type: ignore


def _unify_data_and_user_kwargs(
    data: 'LayerData',
    kwargs: Optional[dict] = None,
    layer_type: Optional[str] = None,
    fallback_name: str = None,
) -> 'FullLayerData':
    """Merge data returned from plugins with options specified by user.

    If ``data == (_data, _meta, _type)``.  Then:

    - ``kwargs`` will be used to update ``_meta``
    - ``layer_type`` will replace ``_type`` and, if provided, ``_meta`` keys
        will be pruned to layer_type-appropriate kwargs
    - ``fallback_name`` is used if ``not _meta.get('name')``

    .. note:

        If a user specified both layer_type and additional keyword arguments
        to viewer.open(), it is their responsibility to make sure the kwargs
        match the layer_type.

    Parameters
    ----------
    data : LayerData
        1-, 2-, or 3-tuple with (data, meta, layer_type) returned from plugin.
    kwargs : dict, optional
        User-supplied keyword arguments, to override those in ``meta`` supplied
        by plugins.
    layer_type : str, optional
        A user-supplied layer_type string, to override the ``layer_type``
        declared by the plugin.
    fallback_name : str, optional
        A name for the layer, to override any name in ``meta`` supplied by the
        plugin.

    Returns
    -------
    FullLayerData
        Fully qualified LayerData tuple with user-provided overrides.
    """
    _data, _meta, _type = _normalize_layer_data(data)

    if layer_type:
        # the user has explicitly requested this be a certain layer type
        # strip any kwargs from the plugin that are no longer relevant
        _meta = prune_kwargs(_meta, layer_type)
        _type = layer_type

    if kwargs:
        # if user provided kwargs, use to override any meta dict values that
        # were returned by the plugin. We only prune kwargs if the user did
        # *not* specify the layer_type. This means that if a user specified
        # both layer_type and additional keyword arguments to viewer.open(),
        # it is their responsibility to make sure the kwargs match the
        # layer_type.
        _meta.update(prune_kwargs(kwargs, _type) if not layer_type else kwargs)

    if not _meta.get('name') and fallback_name:
        _meta['name'] = fallback_name
    return (_data, _meta, _type)


def prune_kwargs(kwargs: Dict[str, Any], layer_type: str) -> Dict[str, Any]:
    """Return copy of ``kwargs`` with only keys valid for ``add_<layer_type>``

    Parameters
    ----------
    kwargs : dict
        A key: value mapping where some or all of the keys are parameter names
        for the corresponding ``Viewer.add_<layer_type>`` method.
    layer_type : str
        The type of layer that is going to be added with these ``kwargs``.

    Returns
    -------
    pruned_kwargs : dict
        A key: value mapping where all of the keys are valid parameter names
        for the corresponding ``Viewer.add_<layer_type>`` method.

    Raises
    ------
    ValueError
        If ``ViewerModel`` does not provide an ``add_<layer_type>`` method
        for the provided ``layer_type``.

    Examples
    --------
    >>> test_kwargs = {
    ...     'scale': (0.75, 1),
    ...     'blending': 'additive',
    ...     'num_colors': 10,
    ... }
    >>> prune_kwargs(test_kwargs, 'image')
    {'scale': (0.75, 1), 'blending': 'additive'}

    >>> # only labels has the ``num_colors`` argument
    >>> prune_kwargs(test_kwargs, 'labels')
    {'scale': (0.75, 1), 'blending': 'additive', 'num_colors': 10}
    """
    add_method = getattr(ViewerModel, 'add_' + layer_type, None)
    if not add_method or layer_type == 'layer':
        raise ValueError(
            trans._(
                "Invalid layer_type: {layer_type}",
                deferred=True,
                layer_type=layer_type,
            )
        )

    # get valid params for the corresponding add_<layer_type> method
    valid = valid_add_kwargs()[layer_type]
    return {k: v for k, v in kwargs.items() if k in valid}


@lru_cache(maxsize=1)
def valid_add_kwargs() -> Dict[str, Set[str]]:
    """Return a dict where keys are layer types & values are valid kwargs."""
    valid = dict()
    for meth in dir(ViewerModel):
        if not meth.startswith('add_') or meth[4:] == 'layer':
            continue
        params = inspect.signature(getattr(ViewerModel, meth)).parameters
        valid[meth[4:]] = set(params) - {'self', 'kwargs'}
    return valid


for _layer in (
    layers.Labels,
    layers.Points,
    layers.Shapes,
    layers.Surface,
    layers.Tracks,
    layers.Vectors,
):
    func = create_add_method(_layer)
    setattr(ViewerModel, func.__name__, func)<|MERGE_RESOLUTION|>--- conflicted
+++ resolved
@@ -413,12 +413,8 @@
         layer = event.value
 
         # Connect individual layer events to viewer events
-<<<<<<< HEAD
-        layer.events.selection.connect(self._update_active_layer)
-=======
         # TODO: in a future PR, we should now be able to connect viewer *only*
         # to viewer.layers.events... and avoid direct viewer->layer connections
->>>>>>> 103b54ce
         layer.events.interactive.connect(self._update_interactive)
         layer.events.cursor.connect(self._update_cursor)
         layer.events.cursor_size.connect(self._update_cursor_size)
