--- conflicted
+++ resolved
@@ -116,9 +116,6 @@
 SurfaceData = NewType("SurfaceData", Tuple[ArrayBase, ArrayBase, ArrayBase])
 TracksData = NewType("TracksData", ArrayBase)
 VectorsData = NewType("VectorsData", ArrayBase)
-<<<<<<< HEAD
-_LayerDataTypes = {ImageData, LabelsData, PointsData, ShapesData, SurfaceData, TracksData, VectorsData}
-=======
 _LayerData = Union[
     ImageData,
     LabelsData,
@@ -128,7 +125,6 @@
     TracksData,
     VectorsData,
 ]
->>>>>>> 338dc3ac
 
 LayerDataTuple = NewType("LayerDataTuple", tuple)
 
@@ -178,11 +174,7 @@
             future_type = Future[_type]  # type: ignore
             register_type(future_type, return_callback=_mgui.add_future_data)
 
-<<<<<<< HEAD
-    for data_type in _LayerDataTypes:
-=======
     for data_type in get_args(_LayerData):
->>>>>>> 338dc3ac
         register_type(
             data_type,
             choices=_mgui.get_layers_data,
