import os
import sys
<<<<<<< HEAD
from collections import abc
=======
from typing import Any, Dict
>>>>>>> 12b8656d

import numpy as np
import pandas as pd
import pytest

from napari import Viewer
from napari.layers import (
    Image,
    Labels,
    Points,
    Shapes,
    Surface,
    Tracks,
    Vectors,
)

skip_on_win_ci = pytest.mark.skipif(
    sys.platform.startswith('win') and os.getenv('CI', '0') != '0',
    reason='Screenshot tests are not supported on windows CI.',
)

skip_on_mac_ci = pytest.mark.skipif(
    sys.platform.startswith('darwin') and os.getenv('CI', '0') != '0',
    reason='This test seem to be problematic on mac.',
)

skip_local_popups = pytest.mark.skipif(
    not os.getenv('CI') and os.getenv('NAPARI_POPUP_TESTS', '0') == '0',
    reason='Tests requiring GUI windows are skipped locally by default.',
)


"""
Used as pytest params for testing layer add and view functionality (Layer class, data, ndim)
"""
layer_test_data = [
    (Image, np.random.random((10, 15)), 2),
    (Image, np.random.random((10, 15, 20)), 3),
    (Image, np.random.random((5, 10, 15, 20)), 4),
    (Image, [np.random.random(s) for s in [(40, 20), (20, 10), (10, 5)]], 2),
    (Image, np.array([[1.5, np.nan], [np.inf, 2.2]]), 2),
    (Labels, np.random.randint(20, size=(10, 15)), 2),
    (Labels, np.zeros((10, 10), dtype=bool), 2),
    (Labels, np.random.randint(20, size=(6, 10, 15)), 3),
    (
        Labels,
        [np.random.randint(20, size=s) for s in [(40, 20), (20, 10), (10, 5)]],
        2,
    ),
    (Points, 20 * np.random.random((10, 2)), 2),
    (Points, 20 * np.random.random((10, 3)), 3),
    (Vectors, 20 * np.random.random((10, 2, 2)), 2),
    (Shapes, 20 * np.random.random((10, 4, 2)), 2),
    (
        Surface,
        (
            20 * np.random.random((10, 3)),
            np.random.randint(10, size=(6, 3)),
            np.random.random(10),
        ),
        3,
    ),
    (
        Tracks,
        np.column_stack(
            (np.ones(20), np.arange(20), 20 * np.random.random((20, 2)))
        ),
        3,
    ),
    (
        Tracks,
        np.column_stack(
            (np.ones(20), np.arange(20), 20 * np.random.random((20, 3)))
        ),
        4,
    ),
]

try:
    import tensorstore as ts

    m = ts.array(np.random.random((10, 15)))
    p = [ts.array(np.random.random(s)) for s in [(40, 20), (20, 10), (10, 5)]]
    layer_test_data.extend([(Image, m, 2), (Image, p, 2)])
except ImportError:
    pass

classes = [Labels, Points, Vectors, Shapes, Surface, Tracks, Image]
names = [cls.__name__.lower() for cls in classes]
layer2addmethod = {
    cls: getattr(Viewer, 'add_' + name) for cls, name in zip(classes, names)
}


# examples of valid tuples that might be passed to viewer._add_layer_from_data
good_layer_data = [
    (np.random.random((10, 10)),),
    (np.random.random((10, 10, 3)), {'rgb': True}),
    (np.random.randint(20, size=(10, 15)), {'seed': 0.3}, 'labels'),
    (np.random.random((10, 2)) * 20, {'face_color': 'blue'}, 'points'),
    (np.random.random((10, 2, 2)) * 20, {}, 'vectors'),
    (np.random.random((10, 4, 2)) * 20, {'opacity': 1}, 'shapes'),
    (
        (
            np.random.random((10, 3)),
            np.random.randint(10, size=(6, 3)),
            np.random.random(10),
        ),
        {'name': 'some surface'},
        'surface',
    ),
]


def add_layer_by_type(viewer, layer_type, data, visible=True):
    """
    Convenience method that maps a LayerType to its add_layer method.

    Parameters
    ----------
    layer_type : LayerTypes
        Layer type to add
    data
        The layer data to view
    """
    return layer2addmethod[layer_type](viewer, data, visible=visible)


def are_objects_equal(object1, object2):
    """
    compare two (collections of) arrays or other objects for equality. Ignores nan.
    """
    if isinstance(object1, abc.Sequence):
        items = zip(object1, object2)
    elif isinstance(object1, dict):
        items = [(value, object2[key]) for key, value in object1.items()]
    else:
        items = [(object1, object2)]

    # equal_nan does not exist in array_equal in old numpy
    if tuple(int(v) for v in np.__version__.split('.')) < (1, 19):
        fixed = [(np.nan_to_num(a1), np.nan_to_num(a2)) for a1, a2 in items]
        return np.all([np.all(a1 == a2) for a1, a2 in fixed])

    try:
        return np.all(
            [np.array_equal(a1, a2, equal_nan=True) for a1, a2 in items]
        )
    except TypeError:
        # np.array_equal fails for arrays of type `object` (e.g: strings)
        return np.all([a1 == a2 for a1, a2 in items])


def check_viewer_functioning(viewer, view=None, data=None, ndim=2):
    viewer.dims.ndisplay = 2
    # if multiscale or composite data (surface), check one by one
    assert are_objects_equal(viewer.layers[0].data, data)
    assert len(viewer.layers) == 1
    assert view.layers.model().rowCount() == len(viewer.layers)

    assert viewer.dims.ndim == ndim
    assert view.dims.nsliders == viewer.dims.ndim
    assert np.sum(view.dims._displayed_sliders) == ndim - 2

    # Switch to 3D rendering mode and back to 2D rendering mode
    viewer.dims.ndisplay = 3
    assert viewer.dims.ndisplay == 3

    # Flip dims order displayed
    dims_order = list(range(ndim))
    viewer.dims.order = dims_order
    assert viewer.dims.order == tuple(dims_order)

    # Flip dims order including non-displayed
    dims_order[0], dims_order[-1] = dims_order[-1], dims_order[0]
    viewer.dims.order = dims_order
    assert viewer.dims.order == tuple(dims_order)

    viewer.dims.ndisplay = 2
    assert viewer.dims.ndisplay == 2


def check_view_transform_consistency(layer, viewer, transf_dict):
    """Check layer transforms have been applied to the view.

    Note this check only works for non-multiscale data.

    Parameters
    ----------
    layer : napari.layers.Layer
        Layer model.
    viewer : napari.Viewer
        Viewer, including Qt elements
    transf_dict : dict
        Dictionary of transform properties with keys referring to the name of
        the transform property (i.e. `scale`, `translate`) and the value
        corresponding to the array of property values
    """
    if layer.multiscale:
        return None

    # Get an handle on visual layer:
    vis_lyr = viewer.window._qt_viewer.layer_to_visual[layer]
    # Visual layer attributes should match expected from viewer dims:
    for transf_name, transf in transf_dict.items():
        disp_dims = list(viewer.dims.displayed)  # dimensions displayed in 2D
        # values of visual layer
        vis_vals = getattr(vis_lyr, transf_name)[1::-1]

        np.testing.assert_almost_equal(vis_vals, transf[disp_dims])


def check_layer_world_data_extent(
    layer, extent, scale, translate, pixels=False
):
    """Test extents after applying transforms.

    Parameters
    ----------
    layer : napari.layers.Layer
        Layer to be tested.
    extent : array, shape (2, D)
        Extent of data in layer.
    scale : array, shape (D,)
        Scale to be applied to layer.
    translate : array, shape (D,)
        Translation to be applied to layer.
    """
    np.testing.assert_almost_equal(layer.extent.data, extent)
    world_extent = extent - 0.5 if pixels else extent
    np.testing.assert_almost_equal(layer.extent.world, world_extent)

    # Apply scale transformation
    layer.scale = scale
    scaled_world_extent = np.multiply(world_extent, scale)
    np.testing.assert_almost_equal(layer.extent.data, extent)
    np.testing.assert_almost_equal(layer.extent.world, scaled_world_extent)

    # Apply translation transformation
    layer.translate = translate
    translated_world_extent = np.add(scaled_world_extent, translate)
    np.testing.assert_almost_equal(layer.extent.data, extent)
    np.testing.assert_almost_equal(layer.extent.world, translated_world_extent)


def assert_layer_state_equal(
    actual: Dict[str, Any], expected: Dict[str, Any]
) -> None:
    """Asserts that an layer state dictionary is equal to an expected one.

    This is useful because some members of state may array-like whereas others
    maybe dataframe-like, which need to be checked for equality differently.
    """
    assert actual.keys() == expected.keys()
    for name in actual:
        actual_value = actual[name]
        expected_value = expected[name]
        if isinstance(actual_value, pd.DataFrame):
            pd.testing.assert_frame_equal(actual_value, expected_value)
        else:
            np.testing.assert_equal(actual_value, expected_value)<|MERGE_RESOLUTION|>--- conflicted
+++ resolved
@@ -1,10 +1,7 @@
 import os
 import sys
-<<<<<<< HEAD
 from collections import abc
-=======
 from typing import Any, Dict
->>>>>>> 12b8656d
 
 import numpy as np
 import pandas as pd
