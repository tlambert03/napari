--- conflicted
+++ resolved
@@ -10,11 +10,7 @@
 from ._qt.qt_viewer import QtViewer
 from ._qt.qthreading import create_worker, wait_for_workers_to_quit
 from .components import ViewerModel
-<<<<<<< HEAD
-from .utils.misc import absolute_resource
-=======
 from .utils.perf import perf_config
->>>>>>> 62a046de
 
 
 class Viewer(ViewerModel):
@@ -68,11 +64,6 @@
             )
             raise RuntimeError(message)
 
-<<<<<<< HEAD
-        logopath = absolute_resource(
-            join(dirname(dirname(__file__)), 'resources', 'logo.png')
-        )
-=======
         if perf_config:
             if perf_config.trace_qt_events:
                 from ._qt.tracing.qt_event_tracing import (
@@ -101,7 +92,6 @@
             )
 
         logopath = join(dirname(__file__), 'resources', 'logo.png')
->>>>>>> 62a046de
         app.setWindowIcon(QIcon(logopath))
 
         # see docstring of `wait_for_workers_to_quit` for caveats on killing
