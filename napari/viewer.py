import typing
from typing import TYPE_CHECKING, Optional
from weakref import WeakSet

import magicgui as mgui

from .components.viewer_model import ViewerModel
from .utils import _magicgui, config

if TYPE_CHECKING:
    # helpful for IDE support
    from ._qt.qt_main_window import Window


@mgui.register_type(bind=_magicgui.proxy_viewer_ancestor)
class Viewer(ViewerModel):
    """Napari ndarray viewer.

    Parameters
    ----------
    title : string, optional
        The title of the viewer window. by default 'napari'.
    ndisplay : {2, 3}, optional
        Number of displayed dimensions. by default 2.
    order : tuple of int, optional
        Order in which dimensions are displayed where the last two or last
        three dimensions correspond to row x column or plane x row x column if
        ndisplay is 2 or 3. by default None
    axis_labels : list of str, optional
        Dimension names. by default they are labeled with sequential numbers
    show : bool, optional
        Whether to show the viewer after instantiation. by default True.
    """

    _window: 'Window' = None  # type: ignore
    _instances: typing.ClassVar[WeakSet] = WeakSet()

    def __init__(
        self,
        *,
        title='napari',
        ndisplay=2,
        order=(),
        axis_labels=(),
        show=True,
    ):
        super().__init__(
            title=title,
            ndisplay=ndisplay,
            order=order,
            axis_labels=axis_labels,
        )
        # having this import here makes all of Qt imported lazily, upon
        # instantiating the first Viewer.
        from .window import Window

        self._window = Window(self, show=show)
        self._instances.add(self)

    # Expose private window publically. This is needed to keep window off pydantic model
    @property
    def window(self) -> 'Window':
        return self._window

    def update_console(self, variables):
        """Update console's namespace with desired variables.

        Parameters
        ----------
        variables : dict, str or list/tuple of str
            The variables to inject into the console's namespace.  If a dict, a
            simple update is done.  If a str, the string is assumed to have
            variable names separated by spaces.  A list/tuple of str can also
            be used to give the variable names.  If just the variable names are
            give (list/tuple/str) then the variable values looked up in the
            callers frame.
        """
        if self.window._qt_viewer._console is None:
            return
        else:
            self.window._qt_viewer.console.push(variables)

    def screenshot(self, path=None, *, canvas_only=True, flash: bool = True):
        """Take currently displayed screen and convert to an image array.

        Parameters
        ----------
        path : str
            Filename for saving screenshot image.
        canvas_only : bool
            If True, screenshot shows only the image display canvas, and
            if False include the napari viewer frame in the screenshot,
            By default, True.
        flash : bool
            Flag to indicate whether flash animation should be shown after
            the screenshot was captured.
            By default, True.

        Returns
        -------
        image : array
            Numpy array of type ubyte and shape (h, w, 4). Index [0, 0] is the
            upper-left corner of the rendered region.
        """
<<<<<<< HEAD
        return self.window.screenshot(
            path=path, flash=flash, canvas_only=canvas_only
        )
=======
        if canvas_only:
            image = self.window._qt_viewer.screenshot(path=path, flash=flash)
        else:
            image = self.window.screenshot(path=path, flash=flash)
        return image
>>>>>>> e6ce01d9

    def show(self, *, block=False):
        """Resize, show, and raise the viewer window."""
        self.window.show(block=block)

    def close(self):
        """Close the viewer window."""
        # Remove all the layers from the viewer
        self.layers.clear()
        # Close the main window
        self.window.close()

        if config.async_loading:
            from .components.experimental.chunk import chunk_loader

            # TODO_ASYNC: Find a cleaner way to do this? This fixes some
            # tests. We are telling the ChunkLoader that this layer is
            # going away:
            # https://github.com/napari/napari/issues/1500
            for layer in self.layers:
                chunk_loader.on_layer_deleted(layer)
        self._instances.discard(self)

    @classmethod
    def close_all(cls) -> int:
        """
        Class metod, Close all existing viewer instances.

        This is mostly exposed to avoid leaking of viewers when running tests.
        As having many non-closed viewer can adversely affect performances.

        It will return the number of viewer closed.

        Returns
        -------
        int :
            number of viewer closed.

        """
        # copy to not iterate while changing.
        viewers = [v for v in cls._instances]
        ret = len(viewers)
        for viewer in viewers:
            viewer.close()
        return ret


def current_viewer() -> Optional[Viewer]:
    """Return the currently active napari viewer."""
    try:
        from napari._qt.qt_main_window import _QtMainWindow

        return _QtMainWindow.current_viewer()
    except ImportError:
        return None<|MERGE_RESOLUTION|>--- conflicted
+++ resolved
@@ -102,17 +102,9 @@
             Numpy array of type ubyte and shape (h, w, 4). Index [0, 0] is the
             upper-left corner of the rendered region.
         """
-<<<<<<< HEAD
         return self.window.screenshot(
             path=path, flash=flash, canvas_only=canvas_only
         )
-=======
-        if canvas_only:
-            image = self.window._qt_viewer.screenshot(path=path, flash=flash)
-        else:
-            image = self.window.screenshot(path=path, flash=flash)
-        return image
->>>>>>> e6ce01d9
 
     def show(self, *, block=False):
         """Resize, show, and raise the viewer window."""
