"""
napari command line viewer.
"""
import argparse
import logging
import runpy
import sys
from ast import literal_eval
from textwrap import wrap
from typing import Any, Dict, List

<<<<<<< HEAD
# non-relative imports here for the sake of PyInstaller
from napari import __version__, gui_qt, view_path
from napari.utils import citation_text, sys_info
=======
from . import __version__, gui_qt, layers, view_path
from .components.add_layers_mixin import valid_add_kwargs
from .utils import citation_text, sys_info
>>>>>>> 62a046de


class InfoAction(argparse.Action):
    def __call__(self, *args, **kwargs):
        # prevent unrelated INFO logs when doing "napari --info"
        logging.basicConfig(level=logging.WARNING)
        print(sys_info())
        sys.exit()


class CitationAction(argparse.Action):
    def __call__(self, *args, **kwargs):
        # prevent unrelated INFO logs when doing "napari --citation"
        logging.basicConfig(level=logging.WARNING)
        print(citation_text)
        sys.exit()


def validate_unknown_args(unknown: List[str]) -> Dict[str, Any]:
    """Convert a list of strings into a dict of valid kwargs for add_* methods.

    Will exit program if any of the arguments are unrecognized, or are
    malformed.  Converts string to python type using literal_eval.

    Parameters
    ----------
    unknown : List[str]
        a list of strings gathered as "unknown" arguments in argparse.

    Returns
    -------
    kwargs : Dict[str, Any]
        {key: val} dict suitable for the viewer.add_* methods where ``val``
        is a ``literal_eval`` result, or string.
    """

    out: Dict[str, Any] = dict()
    valid = set.union(*valid_add_kwargs().values())
    for i, arg in enumerate(unknown):
        if not arg.startswith("--"):
            continue

        if "=" in arg:
            key, value = arg.split("=", maxsplit=1)
        else:
            key = arg
        key = key.lstrip('-').replace("-", "_")

        if key not in valid:
            sys.exit(f"error: unrecognized arguments: {arg}")

        if "=" not in arg:
            try:
                value = unknown[i + 1]
                if value.startswith("--"):
                    raise IndexError()
            except IndexError:
                sys.exit(f"error: argument {arg} expected one argument")
        try:
            value = literal_eval(value)
        except Exception:
            value = value

        out[key] = value
    return out


def main():
    kwarg_options = []
    for layer_type, keys in valid_add_kwargs().items():
        kwarg_options.append(f"  {layer_type.title()}:")
        keys = {k.replace('_', '-') for k in keys}
        lines = wrap(", ".join(sorted(keys)), break_on_hyphens=False)
        kwarg_options.extend([f"    {line}" for line in lines])

    parser = argparse.ArgumentParser(
        usage=__doc__,
        formatter_class=argparse.RawDescriptionHelpFormatter,
        epilog="optional layer-type-specific arguments (precede with '--'):\n"
        + "\n".join(kwarg_options),
    )
    parser.add_argument('paths', nargs='*', help='path(s) to view.')
    parser.add_argument(
        '-v',
        '--verbose',
        action='count',
        default=0,
        help="increase output verbosity",
    )
    parser.add_argument(
        '--version', action='version', version=f'napari version {__version__}',
    )
    parser.add_argument(
        '--info',
        action=InfoAction,
        nargs=0,
        help='show system information and exit',
    )
    parser.add_argument(
        '--citation',
        action=CitationAction,
        nargs=0,
        help='show citation information and exit',
    )
    parser.add_argument(
        '--stack',
        action='store_true',
        help='concatenate multiple input files into a single stack.',
    )
    parser.add_argument(
        '--plugin', help='specify plugin name when opening a file',
    )
    parser.add_argument(
        '--layer-type',
        metavar="TYPE",
        choices=set(layers.NAMES),
        help=(
            'force file to be interpreted as a specific layer type. '
            f'one of {set(layers.NAMES)}'
        ),
    )

    args, unknown = parser.parse_known_args()
    # this is a hack to allow using "=" as a key=value separator while also
    # allowing nargs='*' on the "paths" argument...
    for idx, item in enumerate(reversed(args.paths)):
        if item.startswith("--"):
            unknown.append(args.paths.pop(len(args.paths) - idx - 1))
    kwargs = validate_unknown_args(unknown) if unknown else {}

    # parse -v flags and set the appropriate logging level
    levels = [logging.WARNING, logging.INFO, logging.DEBUG]
    level = levels[min(2, args.verbose)]  # prevent index error
    logging.basicConfig(
        level=level,
        format="%(asctime)s %(levelname)s %(message)s",
        datefmt='%H:%M:%S',
    )

    if args.plugin:
        # make sure plugin is only used when files are specified
        if not args.paths:
            sys.exit(
                "error: The '--plugin' argument is only valid "
                "when providing a file name"
            )
        # I *think* that Qt is looking in sys.argv for a flag `--plugins`,
        # which emits "WARNING: No such plugin for spec 'builtins'"
        # so remove --plugin from sys.argv to prevent that warningz
        sys.argv.remove('--plugin')

    if any(p.endswith('.py') for p in args.paths):
        if len(args.paths) > 1:
            sys.exit(
                'When providing a python script, only a '
                'single positional argument may be provided'
            )

        with gui_qt(startup_logo=True) as app:
            if hasattr(app, '_splash_widget'):
                app._splash_widget.close()
            runpy.run_path(args.paths[0])
            if getattr(app, '_existed', False):
                sys.exit()
    else:
        with gui_qt(startup_logo=True, gui_exceptions=True):
            view_path(
                args.paths,
                stack=args.stack,
                plugin=args.plugin,
                layer_type=args.layer_type,
                **kwargs,
            )


if __name__ == '__main__':

    # FIXME: still not working... but this would allow us to run tests from
    # bundled apps.
    # https://docs.pytest.org/en/latest/example/simple.html#freezing-pytest
    if len(sys.argv) > 1 and sys.argv[1] == "--pytest":
        import pytest
        import pytestqt
        import pytest_ordering

        sys.exit(
            pytest.main(sys.argv[2:], plugins=[pytestqt, pytest_ordering])
        )
    else:
        sys.exit(main())<|MERGE_RESOLUTION|>--- conflicted
+++ resolved
@@ -9,15 +9,9 @@
 from textwrap import wrap
 from typing import Any, Dict, List
 
-<<<<<<< HEAD
-# non-relative imports here for the sake of PyInstaller
-from napari import __version__, gui_qt, view_path
-from napari.utils import citation_text, sys_info
-=======
 from . import __version__, gui_qt, layers, view_path
 from .components.add_layers_mixin import valid_add_kwargs
 from .utils import citation_text, sys_info
->>>>>>> 62a046de
 
 
 class InfoAction(argparse.Action):
@@ -200,8 +194,8 @@
     # https://docs.pytest.org/en/latest/example/simple.html#freezing-pytest
     if len(sys.argv) > 1 and sys.argv[1] == "--pytest":
         import pytest
+        import pytest_ordering
         import pytestqt
-        import pytest_ordering
 
         sys.exit(
             pytest.main(sys.argv[2:], plugins=[pytestqt, pytest_ordering])
