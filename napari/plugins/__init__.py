--- conflicted
+++ resolved
@@ -2,19 +2,7 @@
 
 from napari_plugin_engine import PluginManager
 
-<<<<<<< HEAD
-from ._hook_callers import execute_hook
-from .exceptions import PluginError, PluginImportError, PluginRegistrationError
-from .manager import NapariPluginManager, log_plugin_error
-from . import pypi
-
-# Marker to be imported and used in plugins (and for own implementations)
-# Note: plugins may also just import pluggy directly and make their own
-# napari_hook_implementation.
-napari_hook_implementation = HookimplMarker("napari")
-=======
 from . import _builtins, hook_specifications
->>>>>>> 62a046de
 
 # the main plugin manager instance for the `napari` plugin namespace.
 plugin_manager = PluginManager(
@@ -28,13 +16,4 @@
 __all__ = [
     "PluginManager",
     "plugin_manager",
-<<<<<<< HEAD
-    "PluginError",
-    "PluginRegistrationError",
-    "PluginImportError",
-    "execute_hook",
-    "log_plugin_error",
-    "pypi",
-=======
->>>>>>> 62a046de
 ]