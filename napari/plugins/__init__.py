--- conflicted
+++ resolved
@@ -16,13 +16,6 @@
 # the main plugin manager instance for the `napari` plugin namespace.
 plugin_manager = NapariPluginManager()
 
-<<<<<<< HEAD
-=======
-# Disable plugins listed as disabled in settings, or detected in npe2
-_from_npe2 = {m.name for m in _npe2pm._manifests.values()}
-_toblock = get_settings().plugins.disabled_plugins.union(_from_npe2)
-plugin_manager._blocked.update(_toblock)
->>>>>>> 86dbc968
 
 @lru_cache  # only call once
 def _initialize_plugins():
@@ -48,7 +41,7 @@
         _npe2pm.register(mf)
 
     # Disable plugins listed as disabled in settings, or detected in npe2
-    _from_npe2 = {m.package_metadata.name for m in _npe2pm.iter_manifests()}
+    _from_npe2 = {m.name for m in _npe2pm.iter_manifests()}
     _from_npe2.add('napari')
     plugin_manager._skip_packages = _from_npe2
 
