from npe2 import DynamicPlugin

<<<<<<< HEAD
from napari._tests.utils import restore_settings_on_exit
=======
>>>>>>> 63e0e6d8
from napari.plugins.utils import (
    get_all_readers,
    get_filename_patterns_for_reader,
    get_potential_readers,
    get_preferred_reader,
)
from napari.settings import get_settings


def test_get_preferred_reader_no_readers():
<<<<<<< HEAD
    with restore_settings_on_exit():
        get_settings().plugins.extension2reader = {}
        reader = get_preferred_reader('my_file.tif')
        assert reader is None


def test_get_preferred_reader_for_extension():
    with restore_settings_on_exit():
        get_settings().plugins.extension2reader = {'*.tif': 'fake-plugin'}
        reader = get_preferred_reader('my_file.tif')
        assert reader == 'fake-plugin'


def test_get_preferred_reader_complex_pattern():
    with restore_settings_on_exit():
        get_settings().plugins.extension2reader = {
            'my-specific-folder/*.tif': 'fake-plugin'
        }
        reader = get_preferred_reader('my-specific-folder/my_file.tif')
        assert reader == 'fake-plugin'
=======
    get_settings().plugins.extension2reader = {}
    reader = get_preferred_reader('my_file.tif')
    assert reader is None


def test_get_preferred_reader_for_extension():
    get_settings().plugins.extension2reader = {'*.tif': 'fake-plugin'}
    reader = get_preferred_reader('my_file.tif')
    assert reader == 'fake-plugin'


def test_get_preferred_reader_complex_pattern():
    get_settings().plugins.extension2reader = {
        'my-specific-folder/*.tif': 'fake-plugin'
    }
    reader = get_preferred_reader('my-specific-folder/my_file.tif')
    assert reader == 'fake-plugin'
>>>>>>> 63e0e6d8


def test_get_preferred_reader_no_extension():
    assert get_preferred_reader('my_file') is None


def test_get_potential_readers_gives_napari(
    builtins, tmp_plugin: DynamicPlugin
):
    @tmp_plugin.contribute.reader(filename_patterns=['*.tif'])
    def read_tif(path):
        ...

    readers = get_potential_readers('my_file.tif')
    assert 'napari' in readers
    assert 'builtins' not in readers


def test_get_potential_readers_finds_readers(tmp_plugin: DynamicPlugin):
    tmp2 = tmp_plugin.spawn(register=True)

    @tmp_plugin.contribute.reader(filename_patterns=['*.tif'])
    def read_tif(path):
        ...

    @tmp2.contribute.reader(filename_patterns=['*.*'])
    def read_all(path):
        ...

    readers = get_potential_readers('my_file.tif')
    assert len(readers) == 2


def test_get_potential_readers_none_available():
    assert not get_potential_readers('my_file.fake')


def test_get_potential_readers_plugin_name_disp_name(
    tmp_plugin: DynamicPlugin,
):
    @tmp_plugin.contribute.reader(filename_patterns=['*.fake'])
    def read_tif(path):
        ...

    readers = get_potential_readers('my_file.fake')
    assert readers[tmp_plugin.name] == tmp_plugin.display_name


def test_get_all_readers_gives_napari(builtins):
    npe2_readers, npe1_readers = get_all_readers()
    assert len(npe1_readers) == 0
    assert len(npe2_readers) == 1
    assert 'napari' in npe2_readers


def test_get_all_readers(tmp_plugin: DynamicPlugin):
    tmp2 = tmp_plugin.spawn(register=True)

    @tmp_plugin.contribute.reader(filename_patterns=['*.fake'])
    def read_tif(path):
        ...

    @tmp2.contribute.reader(filename_patterns=['.fake2'])
    def read_all(path):
        ...

    npe2_readers, npe1_readers = get_all_readers()
    assert len(npe2_readers) == 2
    assert len(npe1_readers) == 0


def test_get_filename_patterns_fake_plugin():
    assert len(get_filename_patterns_for_reader('gibberish')) == 0


def test_get_filename_patterns(tmp_plugin: DynamicPlugin):
    @tmp_plugin.contribute.reader(filename_patterns=['*.tif'])
    def read_tif(path):
        ...

    @tmp_plugin.contribute.reader(filename_patterns=['*.csv'])
    def read_csv(pth):
        ...

    patterns = get_filename_patterns_for_reader(tmp_plugin.name)
    assert len(patterns) == 2
    assert '*.tif' in patterns
    assert '*.csv' in patterns<|MERGE_RESOLUTION|>--- conflicted
+++ resolved
@@ -1,9 +1,5 @@
 from npe2 import DynamicPlugin
 
-<<<<<<< HEAD
-from napari._tests.utils import restore_settings_on_exit
-=======
->>>>>>> 63e0e6d8
 from napari.plugins.utils import (
     get_all_readers,
     get_filename_patterns_for_reader,
@@ -14,28 +10,6 @@
 
 
 def test_get_preferred_reader_no_readers():
-<<<<<<< HEAD
-    with restore_settings_on_exit():
-        get_settings().plugins.extension2reader = {}
-        reader = get_preferred_reader('my_file.tif')
-        assert reader is None
-
-
-def test_get_preferred_reader_for_extension():
-    with restore_settings_on_exit():
-        get_settings().plugins.extension2reader = {'*.tif': 'fake-plugin'}
-        reader = get_preferred_reader('my_file.tif')
-        assert reader == 'fake-plugin'
-
-
-def test_get_preferred_reader_complex_pattern():
-    with restore_settings_on_exit():
-        get_settings().plugins.extension2reader = {
-            'my-specific-folder/*.tif': 'fake-plugin'
-        }
-        reader = get_preferred_reader('my-specific-folder/my_file.tif')
-        assert reader == 'fake-plugin'
-=======
     get_settings().plugins.extension2reader = {}
     reader = get_preferred_reader('my_file.tif')
     assert reader is None
@@ -53,7 +27,6 @@
     }
     reader = get_preferred_reader('my-specific-folder/my_file.tif')
     assert reader == 'fake-plugin'
->>>>>>> 63e0e6d8
 
 
 def test_get_preferred_reader_no_extension():
