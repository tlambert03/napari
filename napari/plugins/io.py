import warnings
from logging import getLogger
from typing import List, Optional, Sequence, Union

from napari_plugin_engine import (
    HookImplementation,
    PluginCallError,
    PluginManager,
)

from ..layers import Layer
from ..types import LayerData
from ..utils.misc import abspath_or_url
from . import plugin_manager as napari_plugin_manager

logger = getLogger(__name__)


def read_data_with_plugins(
    path: Union[str, Sequence[str]],
    plugin: Optional[str] = None,
    plugin_manager: PluginManager = napari_plugin_manager,
) -> List[LayerData]:
    """Iterate reader hooks and return first non-None LayerData or None.

    This function returns as soon as the path has been read successfully,
    while catching any plugin exceptions, storing them for later retrievial,
    providing useful error messages, and relooping until either layer data is
    returned, or no valid readers are found.

    Exceptions will be caught and stored as PluginErrors
    (in plugins.exceptions.PLUGIN_ERRORS)

    Parameters
    ----------
    path : str
        The path (file, directory, url) to open
    plugin : str, optional
        Name of a plugin to use.  If provided, will force ``path`` to be read
        with the specified ``plugin``.  If the requested plugin cannot read
        ``path``, a PluginCallError will be raised.
    plugin_manager : plugins.PluginManager, optional
        Instance of a napari PluginManager.  by default the main napari
        plugin_manager will be used.

    Returns
    -------
    LayerData : list of tuples, or None
        LayerData that can be passed to :func:`Viewer._add_layer_from_data()
        <napari.components.add_layers_mixin.AddLayersMixin._add_layer_from_data>`.
        ``LayerData`` is a list tuples, where each tuple is one of
        ``(data,)``, ``(data, meta)``, or ``(data, meta, layer_type)`` .

        If no reader plugins are (or they all error), returns ``None``

    Raises
    ------
    PluginCallError
        If ``plugin`` is specified but raises an Exception while reading.
    """
    hook_caller = plugin_manager.hook.napari_get_reader

    if plugin:
        if plugin not in plugin_manager.plugins:
            names = {i.plugin_name for i in hook_caller.get_hookimpls()}
            raise ValueError(
                f"There is no registered plugin named '{plugin}'.\n"
                f"Names of plugins offering readers are: {names}"
            )
        reader = hook_caller._call_plugin(plugin, path=path)
        if not callable(reader):
            raise ValueError(f'Plugin {plugin!r} does not support file {path}')
        return reader(path) or []

    errors: List[PluginCallError] = []
    path = abspath_or_url(path)
    skip_impls: List[HookImplementation] = []
    layer_data = None
    while True:
        result = hook_caller.call_with_result_obj(
            path=path, _skip_impls=skip_impls
        )
        reader = result.result  # will raise exceptions if any occured
        if not reader:
            # we're all out of reader plugins
            break
        try:
            layer_data = reader(path)  # try to read data
            if layer_data:
                break
        except Exception as exc:
            # collect the error and log it, but don't raise it.
            err = PluginCallError(result.implementation, cause=exc)
            err.log(logger=logger)
            errors.append(err)
        # don't try this impl again
        skip_impls.append(result.implementation)

    if not layer_data:
        # if layer_data is empty, it means no plugin could read path
        # we just want to provide some useful feedback, which includes
        # whether or not paths were passed to plugins as a list.
        if isinstance(path, (tuple, list)):
            path_repr = f"[{path[0]}, ...] as stack"
        else:
            path_repr = repr(path)
        msg = f'No plugin found capable of reading {path_repr}.'
        logger.warn(msg)

    if errors:
        names = set([repr(e.plugin_name) for e in errors])
        err_msg = f"({len(errors)}) error{'s' if len(errors) > 1 else ''} "
        err_msg += f"occured in plugins: {', '.join(names)}. "
        err_msg += 'See full error logs in "Plugins → Plugin Errors..."'
        logger.error(err_msg)

    return layer_data or []


def save_layers(
    path: str, layers: List[Layer], *, plugin: Optional[str] = None,
) -> List[str]:
    """Write list of layers or individual layer to a path using writer plugins.

    If ``plugin`` is not provided and only one layer is passed, then we
    directly call ``plugin_manager.hook.napari_write_<layer>()`` which
    will loop through implementations and stop when the first one returns a
    non-None result. The order in which implementations are called can be
    changed with the hook ``bring_to_front`` method, for instance:
    ``plugin_manager.hook.napari_write_points.bring_to_front``

    If ``plugin`` is not provided and multiple layers are passed, then
    we call ``plugin_manager.hook.napari_get_writer()`` which loops through
    plugins to find the first one that knows how to handle the combination of
    layers and is able to write the file. If no plugins offer
    ``napari_get_writer`` for that combination of layers then the builtin
    ``napari_get_writer`` implementation will create a folder and call
    ``napari_write_<layer>`` for each layer using the ``layer.name`` variable
    to modify the path such that the layers are written to unique files in the
    folder.

    If ``plugin`` is provided and a single layer is passed, then
    we call the ``napari_write_<layer_type>`` for that plugin, and if it
    fails we error.

    If a ``plugin`` is provided and multiple layers are passed, then
    we call we call ``napari_get_writer`` for that plugin, and if it
    doesn’t return a WriterFunction we error, otherwise we call it and if
    that fails if it we error.

    Parameters
    ----------
    path : str
        A filepath, directory, or URL to open.
    layers : List[layers.Layer]
        List of layers to be saved. If only a single layer is passed then
        we use the hook specification corresponding to its layer type,
        ``napari_write_<layer_type>``. If multiple layers are passed then we
        use the ``napari_get_writer`` hook specification.
    plugin : str, optional
        Name of the plugin to use for saving. If None then all plugins
        corresponding to appropriate hook specification will be looped
        through to find the first one that can save the data.

    Returns
    -------
    list of str
        File paths of any files that were written.
    """
    if len(layers) > 1:
        written = _write_multiple_layers_with_plugins(
            path, layers, plugin_name=plugin
        )
    elif len(layers) == 1:
        _written = _write_single_layer_with_plugins(
            path, layers[0], plugin_name=plugin
        )
        written = [_written] if _written else []
    else:
        written = []

    if not written:
        # if written is empty, it means no plugin could write the
        # path/layers combination
        # we just want to provide some useful feedback
        warnings.warn(
            'No data written! There may be no plugins '
            f'capable of writing these {len(layers)} layers to {path}.'
        )

    return written


def _write_multiple_layers_with_plugins(
    path: str,
    layers: List[Layer],
    *,
    plugin_name: Optional[str] = None,
    plugin_manager=napari_plugin_manager,
) -> List[str]:
    """Write data from multiple layers data with a plugin.

    If a ``plugin_name`` is not provided we loop through plugins to find the
    first one that knows how to handle the combination of layers and is able to
    write the file. If no plugins offer ``napari_get_writer`` for that
    combination of layers then the default ``napari_get_writer`` will create a
    folder and call ``napari_write_<layer>`` for each layer using the
    ``layer.name`` variable to modify the path such that the layers are written
    to unique files in the folder.

    If a ``plugin_name`` is provided, then call ``napari_get_writer`` for that
    plugin. If it doesn’t return a ``WriterFunction`` we error, otherwise we
    call it and if that fails if it we error.

    Exceptions will be caught and stored as PluginErrors
    (in plugins.exceptions.PLUGIN_ERRORS)

    Parameters
    ----------
    path : str
        The path (file, directory, url) to write.
    layers : List of napari.layers.Layer
        List of napari layers to write.
    plugin_name: str, optional
        If provided, force the plugin manager to use the ``napari_get_writer``
        from the requested ``plugin_name``.  If none is available, or if it is
        incapable of handling the layers, this function will fail.
    plugin_manager : plugins.PluginManager, optional
        Instance of a PluginManager.  by default the main napari
        plugin_manager will be used.

    Returns
    -------
    list of str
        A list of filenames, if any, that were written.
    """
    layer_data = [layer.as_layer_data_tuple() for layer in layers]
    layer_types = [ld[2] for ld in layer_data]

    hook_caller = plugin_manager.hook.napari_get_writer
    path = abspath_or_url(path)
    if plugin_name:
        # if plugin has been specified we just directly call napari_get_writer
        # with that plugin_name.
        if plugin_name not in plugin_manager.plugins:
            names = {i.plugin_name for i in hook_caller.get_hookimpls()}
            raise ValueError(
                f"There is no registered plugin named '{plugin_name}'.\n"
                f"Names of plugins offering writers are: {names}"
            )
<<<<<<< HEAD
            err.__cause__ = exc  # like `raise PluginError() from exc`

            skip_impls.append(implementation)  # don't try this impl again
            raise err
            if implementation.plugin_name != 'builtins':
                # If builtins doesn't work, they will get a "no reader" found
                # error anyway, so it looks a bit weird to show them that the
                # "builtin plugin" didn't work.
                logger.error(err.format_with_contact_info())
=======
        implementation = hook_caller.get_plugin_implementation(plugin_name)
        writer_function = hook_caller(
            _plugin=plugin_name, path=path, layer_types=layer_types
        )
    else:
        result = hook_caller.call_with_result_obj(
            path=path, layer_types=layer_types, _return_impl=True
        )
        writer_function = result.result
        implementation = result.implementation

    if not callable(writer_function):
        if plugin_name:
            msg = f'Requested plugin "{plugin_name}" is not capable'
        else:
            msg = 'Unable to find plugin capable'
        msg += f' of writing this combination of layer types: {layer_types}'
        raise ValueError(msg)

    try:
        return writer_function(abspath_or_url(path), layer_data)
    except Exception as exc:
        raise PluginCallError(implementation, cause=exc)


def _write_single_layer_with_plugins(
    path: str,
    layer: Layer,
    *,
    plugin_name: Optional[str] = None,
    plugin_manager=napari_plugin_manager,
) -> Optional[str]:
    """Write single layer data with a plugin.

    If ``plugin_name`` is not provided then we just directly call
    ``plugin_manager.hook.napari_write_<layer>()`` which will loop through
    implementations and stop when the first one returns a non-None result. The
    order in which implementations are called can be changed with the
    implementation sorter/disabler.

    If ``plugin_name`` is provided, then we call the
    ``napari_write_<layer_type>`` for that plugin, and if it fails we error.

    Exceptions will be caught and stored as PluginErrors
    (in plugins.exceptions.PLUGIN_ERRORS)

    Parameters
    ----------
    path : str
        The path (file, directory, url) to write.
    layer : napari.layers.Layer
        Layer to be written out.
    plugin_name : str, optional
        Name of the plugin to write data with. If None then all plugins
        corresponding to appropriate hook specification will be looped
        through to find the first one that can write the data.
    plugin_manager : plugins.PluginManager, optional
        Instance of a napari PluginManager.  by default the main napari
        plugin_manager will be used.

    Returns
    -------
    path : str or None
        If data is successfully written, return the ``path`` that was written.
        Otherwise, if nothing was done, return ``None``.
    """
    hook_caller = getattr(
        plugin_manager.hook, f'napari_write_{layer._type_string}'
    )

    if plugin_name and (plugin_name not in plugin_manager.plugins):
        names = {i.plugin_name for i in hook_caller.get_hookimpls()}
        raise ValueError(
            f"There is no registered plugin named '{plugin_name}'.\n"
            "Plugins capable of writing layer._type_string layers"
            f"are: {names}"
        )

    # Call the hook_caller
    return hook_caller(
        _plugin=plugin_name,
        path=abspath_or_url(path),
        data=layer.data,
        meta=layer._get_state(),
    )
>>>>>>> ff7729e9
<|MERGE_RESOLUTION|>--- conflicted
+++ resolved
@@ -248,17 +248,6 @@
                 f"There is no registered plugin named '{plugin_name}'.\n"
                 f"Names of plugins offering writers are: {names}"
             )
-<<<<<<< HEAD
-            err.__cause__ = exc  # like `raise PluginError() from exc`
-
-            skip_impls.append(implementation)  # don't try this impl again
-            raise err
-            if implementation.plugin_name != 'builtins':
-                # If builtins doesn't work, they will get a "no reader" found
-                # error anyway, so it looks a bit weird to show them that the
-                # "builtin plugin" didn't work.
-                logger.error(err.format_with_contact_info())
-=======
         implementation = hook_caller.get_plugin_implementation(plugin_name)
         writer_function = hook_caller(
             _plugin=plugin_name, path=path, layer_types=layer_types
@@ -343,5 +332,4 @@
         path=abspath_or_url(path),
         data=layer.data,
         meta=layer._get_state(),
-    )
->>>>>>> ff7729e9
+    )