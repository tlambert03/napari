from __future__ import annotations

from typing import (
    TYPE_CHECKING,
    DefaultDict,
    Dict,
    Iterator,
    List,
    Optional,
    Sequence,
    Set,
    Tuple,
)

from npe2 import io_utils
from npe2 import plugin_manager as pm
from npe2.manifest.contributions import Submenu

from ..utils.translations import trans

if TYPE_CHECKING:
    from npe2.manifest import PluginManifest
    from npe2.manifest.contributions import WriterContribution
    from npe2.types import LayerData, SampleDataCreator, WidgetCreator
    from qtpy.QtWidgets import QMenu

    from ..layers import Layer
    from ..types import SampleDict


def read(
    paths: Sequence[str], plugin: Optional[str] = None, *, stack: bool
) -> Optional[Tuple[List[LayerData], str]]:
    """Try to return data for `path`, from reader plugins using a manifest."""
    assert stack is not None
    # the goal here would be to make read_get_reader of npe2 aware of "stack",
    # and not have this conditional here.
    # this would also allow the npe2-npe1 shim to do this transform as well
    if stack:
        npe1_path = paths
    else:
        assert len(paths) == 1
        npe1_path = paths[0]
    try:
<<<<<<< HEAD
        layer_data, reader = read_get_reader(npe1_path, plugin_name=plugin)
        return layer_data, reader.plugin_name
=======
        layer_data, reader = io_utils.read_get_reader(
            npe1_path, plugin_name=plugin
        )
        return layer_data, _FakeHookimpl(reader.plugin_name)
>>>>>>> 63e0e6d8
    except ValueError as e:
        if 'No readers returned data' not in str(e):
            raise e from e
    return None


def write_layers(
    path: str,
    layers: List[Layer],
    plugin_name: Optional[str] = None,
    writer: Optional[WriterContribution] = None,
) -> List[str]:
    """
    Write layers to a file using an NPE2 plugin.

    Parameters
    ----------
    path : str
        The path (file, directory, url) to write.
    layer_type : str
        All lower-class name of the layer class to be written.
    plugin_name : str, optional
        Name of the plugin to write data with. If None then all plugins
        corresponding to appropriate hook specification will be looped
        through to find the first one that can write the data.
    command_id : str, optional
        npe2 command identifier that uniquely identifies the command to ivoke
        to save layers. If specified, overrides, the plugin_name.

    Returns
    -------
    list of str
        Empty list when no plugin was found, otherwise a list of file paths,
        if any, that were written.
    """
    layer_data = [layer.as_layer_data_tuple() for layer in layers]

    if writer is None:
        try:
            return io_utils.write(
                path=path, layer_data=layer_data, plugin_name=plugin_name
            )
        except ValueError:
            return []

    n = sum(ltc.max() for ltc in writer.layer_type_constraints())
    args = (path, *layer_data[0][:2]) if n <= 1 else (path, layer_data)
    res = writer.exec(args=args)
    if isinstance(
        res, str
    ):  # pragma: no cover # it shouldn't be... bad plugin.
        return [res]
    return res or []


def get_widget_contribution(
    plugin_name: str, widget_name: Optional[str] = None
) -> Tuple[WidgetCreator, str]:
    if plugin_name not in npe2.PluginManager.instance()._manifests:
        raise ValueError(f'No such plugin: {plugin_name}')
    widgets_seen = set()
    for contrib in pm.iter_widgets():
        if contrib.plugin_name == plugin_name:
            if not widget_name or contrib.display_name == widget_name:
                return contrib.get_callable(), contrib.display_name
            widgets_seen.add(contrib.display_name)
    if widget_name and widgets_seen:
        msg = trans._(
            'Plugin {plugin_name!r} does not provide a widget named {widget_name!r}. It does provide: {seen}',
            plugin_name=plugin_name,
            widget_name=widget_name,
            seen=widgets_seen,
            deferred=True,
        )
        raise KeyError(msg)
    raise ValueError(
        f"plugin {plugin_name!r} has no widget named {widget_name!r}"
    )


def populate_qmenu(menu: QMenu, menu_key: str):
    """Populate `menu` from a `menu_key` offering in the manifest."""
    # TODO: declare somewhere what menu_keys are valid.
    for item in pm.iter_menu(menu_key):
        if isinstance(item, Submenu):
            subm_contrib = pm.get_submenu(item.submenu)
            subm = menu.addMenu(subm_contrib.label)
            populate_qmenu(subm, subm_contrib.id)
        else:
            cmd = pm.get_command(item.command)
            action = menu.addAction(cmd.title)
            action.triggered.connect(lambda *args: cmd.exec(args=args))  # type: ignore


def file_extensions_string_for_layers(
    layers: Sequence[Layer],
) -> Tuple[Optional[str], List[WriterContribution]]:
    """Create extensions string using npe2.

    When npe2 can be imported, returns an extension string and the list
    of corresponding writers. Otherwise returns (None,[]).

    The extension string is a ";;" delimeted string of entries. Each entry
    has a brief description of the file type and a list of extensions. For
    example:

        "Images (*.png *.jpg *.tif);;All Files (*.*)"

    The writers, when provided, are the
    `npe2.manifest.io.WriterContribution` objects. There is one writer per
    entry in the extension string.
    """

    layer_types = [layer._type_string for layer in layers]
    writers = list(pm.iter_compatible_writers(layer_types))

    def _items():
        """Lookup the command name and its supported extensions."""
        for writer in writers:
            name = pm.get_manifest(writer.command).display_name
            title = (
                f"{name} {writer.display_name}"
                if writer.display_name
                else name
            )
            yield title, writer.filename_extensions

    # extension strings are in the format:
    #   "<name> (*<ext1> *<ext2> *<ext3>);;+"

    def _fmt_exts(es):
        return " ".join(f"*{e}" for e in es if e) if es else "*.*"

    return (
        ";;".join(f"{name} ({_fmt_exts(exts)})" for name, exts in _items()),
        writers,
    )


def get_readers(path: Optional[str] = None) -> Dict[str, str]:
    """Get valid reader plugin_name:display_name mapping given path.

    Iterate through compatible readers for the given path and return
    dictionary of plugin_name to display_name for each reader. If
    path is not given, return all readers.

    Parameters
    ----------
    path : str
        path for which to find compatible readers

    Returns
    -------
    Dict[str, str]
        Dictionary of plugin_name to display name
    """
    if path:
        return {
            reader.plugin_name: pm.get_manifest(reader.command).display_name
            for reader in pm.iter_compatible_readers([path])
        }
    return {
        mf.name: mf.display_name
        for mf in pm.iter_manifests()
        if mf.contributions.readers
    }


def iter_manifests(
    disabled: Optional[bool] = None,
) -> Iterator[PluginManifest]:
    yield from pm.iter_manifests(disabled=disabled)


def widget_iterator() -> Iterator[Tuple[str, Sequence[str]]]:
    # eg ('dock', ('my_plugin', ('My widget', MyWidget)))
    wdgs: DefaultDict[str, List[str]] = DefaultDict(list)
    for wdg_contrib in pm.iter_widgets():
        wdgs[wdg_contrib.plugin_name].append(wdg_contrib.display_name)
    yield from wdgs.items()


def sample_iterator() -> Iterator[Tuple[str, Dict[str, SampleDict]]]:
    return (
        (
            plugin_name,
            {
                c.key: {'data': c.open, 'display_name': c.display_name}
                for c in contribs
            },
        )
        for plugin_name, contribs in pm.iter_sample_data()
    )


def get_sample_data(
    plugin: str, sample: str
) -> Tuple[Optional[SampleDataCreator], List[Tuple[str, str]]]:
    """Get sample data opener from npe2.

    Parameters
    ----------
    plugin : str
        name of a plugin providing a sample
    sample : str
        name of the sample

    Returns
    -------
    tuple
        - first item is a data "opener": a callable that returns an iterable of
          layer data, or None, if none found.
        - second item is a list of available samples (plugin_name, sample_name)
          if no data opener is found.
    """
    avail: List[Tuple[str, str]] = []
    for plugin_name, contribs in pm.iter_sample_data():
        for contrib in contribs:
            if plugin_name == plugin and contrib.key == sample:
                return contrib.open, []
            avail.append((plugin_name, contrib.key))
    return None, avail


def _on_plugin_enablement_change(enabled: Set[str], disabled: Set[str]):
    """Callback when any npe2 plugins are enabled or disabled"""
    from .. import Viewer
    from ..settings import get_settings

    plugin_settings = get_settings().plugins
    to_disable = set(plugin_settings.disabled_plugins)
    to_disable.difference_update(enabled)
    to_disable.update(disabled)
    plugin_settings.disabled_plugins = to_disable

    for v in Viewer._instances:
        v.window.plugins_menu._build()
        v.window.file_menu._rebuild_samples_menu()


def index_npe1_adapters():
    """Tell npe2 to import and index any discovered npe1 plugins."""
    npe2.PluginManager.instance().index_npe1_adapters()<|MERGE_RESOLUTION|>--- conflicted
+++ resolved
@@ -42,15 +42,10 @@
         assert len(paths) == 1
         npe1_path = paths[0]
     try:
-<<<<<<< HEAD
-        layer_data, reader = read_get_reader(npe1_path, plugin_name=plugin)
-        return layer_data, reader.plugin_name
-=======
         layer_data, reader = io_utils.read_get_reader(
             npe1_path, plugin_name=plugin
         )
-        return layer_data, _FakeHookimpl(reader.plugin_name)
->>>>>>> 63e0e6d8
+        return layer_data, reader.plugin_name
     except ValueError as e:
         if 'No readers returned data' not in str(e):
             raise e from e
@@ -109,7 +104,7 @@
 def get_widget_contribution(
     plugin_name: str, widget_name: Optional[str] = None
 ) -> Tuple[WidgetCreator, str]:
-    if plugin_name not in npe2.PluginManager.instance()._manifests:
+    if all(mf.name != plugin_name for mf in pm.iter_manifests()):
         raise ValueError(f'No such plugin: {plugin_name}')
     widgets_seen = set()
     for contrib in pm.iter_widgets():
@@ -293,4 +288,4 @@
 
 def index_npe1_adapters():
     """Tell npe2 to import and index any discovered npe1 plugins."""
-    npe2.PluginManager.instance().index_npe1_adapters()+    pm.index_npe1_adapters()