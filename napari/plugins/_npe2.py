--- conflicted
+++ resolved
@@ -263,10 +263,10 @@
     return None, avail
 
 
-<<<<<<< HEAD
 def index_npe1_shims():
     npe2.PluginManager.instance().index_npe1_shims()
-=======
+
+
 def _on_plugin_enablement_change(enabled: Set[str], disabled: Set[str]):
     """Callback when any npe2 plugins are enabled or disabled"""
     from .. import Viewer
@@ -280,5 +280,4 @@
 
     for v in Viewer._instances:
         v.window.plugins_menu._build()
-        v.window.file_menu._rebuild_samples_menu()
->>>>>>> cdedf1d0
+        v.window.file_menu._rebuild_samples_menu()