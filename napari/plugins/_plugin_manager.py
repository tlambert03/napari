--- conflicted
+++ resolved
@@ -99,16 +99,6 @@
 
     def _initialize(self):
         with self.discovery_blocked():
-<<<<<<< HEAD
-            if 'builtins' not in self._skip_packages:
-                self.register(_builtins, name='builtins')
-                if importlib.util.find_spec("skimage") is not None:
-                    from . import _skimage_data
-
-                    self.register(_skimage_data, name='scikit-image')
-
-=======
->>>>>>> c33de311
             from ..settings import get_settings
 
             # dicts to store maps from extension -> plugin_name
