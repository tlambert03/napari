import os
import sys
from importlib.metadata import metadata
from pathlib import Path
from typing import Callable, Dict, List, Optional, Sequence, Tuple

<<<<<<< HEAD
from napari_plugin_engine.dist import standard_metadata
from npe2 import PluginManager
=======
from npe2.manifest.package_metadata import PackageMetadata
>>>>>>> 4c65afca
from qtpy.QtCore import (
    QEvent,
    QObject,
    QPoint,
    QProcess,
    QProcessEnvironment,
    QSize,
    Qt,
    Signal,
    Slot,
)
from qtpy.QtGui import QFont, QMovie
from qtpy.QtWidgets import (
    QCheckBox,
    QDialog,
    QFrame,
    QHBoxLayout,
    QLabel,
    QLineEdit,
    QListWidget,
    QListWidgetItem,
    QPushButton,
    QSizePolicy,
    QSplitter,
    QTextEdit,
    QVBoxLayout,
    QWidget,
)
from superqt import QElidingLabel
from typing_extensions import Literal

import napari.resources

from ...plugins import plugin_manager
from ...plugins.hub import iter_hub_plugin_info
from ...plugins.pypi import iter_napari_plugin_info
from ...plugins.utils import normalized_name
from ...settings import get_settings
from ...utils._appdirs import user_plugin_dir, user_site_packages
from ...utils.misc import (
    parse_version,
    running_as_bundled_app,
    running_as_constructor_app,
)
from ...utils.translations import trans
from ..qt_resources import QColoredSVGIcon
from ..qthreading import create_worker
from ..widgets.qt_message_popup import WarnPopup
from ..widgets.qt_tooltip import QtToolTipLabel

InstallerTypes = Literal['pip', 'conda', 'mamba']


# TODO: add error icon and handle pip install errors
class Installer(QObject):
    started = Signal()
    finished = Signal(int)

    def __init__(
        self,
        output_widget: QTextEdit = None,
        installer: InstallerTypes = "pip",
    ):
        super().__init__()
        self._queue: List[Tuple[Tuple[str, ...], Callable[[], QProcess]]] = []
        self._processes: Dict[Tuple[str, ...], QProcess] = {}
        self._exit_code = 0
        self._conda_env_path = None
        self._installer_type = installer

        if installer != "pip" and (Path(sys.prefix) / "conda-meta").is_dir():
            self._conda_env_path = sys.prefix

        # create install process
        self._output_widget = output_widget
        self.process = None

    def _create_process(
        self,
        installer: InstallerTypes = "pip",
    ):
        process = QProcess()
        if installer != "pip":
            process.setProgram(installer)
        else:
            process.setProgram(self._sys_executable_or_bundled_python())

        process.setProcessChannelMode(QProcess.MergedChannels)
        process.readyReadStandardOutput.connect(
            lambda process=process: self._on_stdout_ready(process)
        )

        # setup process path
        env = QProcessEnvironment()
        combined_paths = os.pathsep.join(
            [user_site_packages(), env.systemEnvironment().value("PYTHONPATH")]
        )
        env.insert("PYTHONPATH", combined_paths)
        # use path of parent process
        env.insert(
            "PATH", QProcessEnvironment.systemEnvironment().value("PATH")
        )
        process.setProcessEnvironment(env)
        self.set_output_widget(self._output_widget)
        process.finished.connect(
            lambda ec, es: self._on_process_finished(process, ec, es)
        )  # FIXME connecting lambda to finished signal is bug creating and may end with segfault when garbage
        # collection will consume Installer object before process end.
        return process

    def _sys_executable_or_bundled_python(self):
        # Note: is_bundled_app() returns False even if using a Briefcase bundle...
        # Workaround: see if sys.executable is set to something something napari on Mac
        if sys.executable.endswith("napari") and sys.platform == 'darwin':
            # sys.prefix should be <napari.app>/Contents/Resources/Support/Python/Resources
            python = os.path.join(sys.prefix, "bin", "python3")
            if os.path.isfile(python):
                return python
        return sys.executable

    def set_output_widget(self, output_widget: QTextEdit):
        if output_widget:
            self._output_widget = output_widget

    def _on_process_finished(self, process, exit_code, exit_status):
        if exit_code != 0:
            self._exit_code = 0

        process_to_terminate = []
        for pkg_list, proc in self._processes.items():
            if proc == process:
                process_to_terminate.append(pkg_list)

        for pkg_list in process_to_terminate:
            process = self._processes.pop(pkg_list)
            process.terminate()

        self._handle_action()

    def _on_stdout_ready(self, process):
        if self._output_widget:
            text = process.readAllStandardOutput().data().decode()
            self._output_widget.append(text)

    def _handle_action(self):
        if self._queue:
            pkg_list, func = self._queue.pop()
            self.started.emit()
            process = func()
            self._processes[pkg_list] = process

        if not self._processes:
            from ...plugins import plugin_manager

            plugin_manager.discover()
            plugin_manager.prune()
            self.finished.emit(self._exit_code)

    def install(
        self,
        pkg_list: Sequence[str],
        installer: Optional[InstallerTypes] = None,
        channels: Sequence[str] = ("conda-forge",),
    ):
        installer = installer or self._installer_type
        self._queue.insert(
            0,
            [
                tuple(pkg_list),
                lambda: self._install(pkg_list, installer, channels),
            ],
        )
        self._handle_action()

    def _install(
        self,
        pkg_list: Sequence[str],
        installer: Optional[InstallerTypes] = None,
        channels: Sequence[str] = ("conda-forge",),
    ):
        installer = installer or self._installer_type
        process_environment = QProcessEnvironment.systemEnvironment()
        if installer != "pip":
            from ..._version import version_tuple

            # To avoid napari version changing when installing a plugin, we
            # add a pin to the current napari version, that way we can
            # restrict any changes to the actual napari application.
            # Conda/mamba also pin python by default, so we effectively
            # constrain python and napari versions from changing, when
            # installing plugins inside the constructor bundled application.
            # See: https://docs.conda.io/projects/conda/en/latest/user-guide/tasks/manage-pkgs.html#preventing-packages-from-updating-pinning
            napari_version = ".".join(str(v) for v in version_tuple[:3])
            process_environment.insert(
                "CONDA_PINNED_PACKAGES", f"napari={napari_version}"
            )
            cmd = [
                'install',
                '-y',
                '--prefix',
                self._conda_env_path,
            ]
            for channel in channels:
                cmd.extend(["-c", channel])
        else:
            cmd = ['-m', 'pip', 'install', '--upgrade']

        if (
            running_as_bundled_app()
            and sys.platform.startswith('linux')
            and not self._conda_env_path
        ):
            cmd += [
                '--no-warn-script-location',
                '--prefix',
                user_plugin_dir(),
            ]

        process = self._create_process(installer)
        process.setProcessEnvironment(process_environment)
        process.setArguments(cmd + list(pkg_list))
        if self._output_widget and self._queue:
            self._output_widget.clear()

        process.start()
        return process

    def uninstall(
        self,
        pkg_list: Sequence[str],
        installer: Optional[InstallerTypes] = None,
        channels: Sequence[str] = ("conda-forge",),
    ):
        installer = installer or self._installer_type
        self._queue.insert(
            0,
            [
                tuple(pkg_list),
                lambda: self._uninstall(pkg_list, installer, channels),
            ],
        )
        self._handle_action()

    def _uninstall(
        self,
        pkg_list: Sequence[str],
        installer: Optional[InstallerTypes] = None,
        channels: Sequence[str] = ("conda-forge",),
    ):
        installer = installer or self._installer_type
        if installer != "pip":
            args = [
                'remove',
                '-y',
                '--prefix',
                self._conda_env_path,
            ]

            for channel in channels:
                args.extend(["-c", channel])
        else:
            args = ['-m', 'pip', 'uninstall', '-y']

        process = self._create_process(installer)
        process.setArguments(args + list(pkg_list))
        if self._output_widget and self._queue:
            self._output_widget.clear()

        process.start()

        for pkg in pkg_list:
            plugin_manager.unregister(pkg)

        return process

    def cancel(
        self,
        pkg_list: Sequence[str] = None,
    ):
        if pkg_list is None:
            for _, process in self._processes.items():
                process.terminate()

            self._processes = {}
        else:
            try:
                process = self._processes.pop(tuple(pkg_list))
                process.terminate()
            except KeyError:
                pass

    @staticmethod
    def _is_installed_with_conda():
        """
        Check if conda was used to install qt and napari.
        """
        from qtpy import QT_VERSION

        from ..._version import version_tuple

        parts = [str(part) for part in version_tuple[:3]]
        napari_version_string = f"napari-{'.'.join(parts)}-"
        qt_version_string = f"qt-{QT_VERSION}-"
        conda_meta_path = Path(sys.prefix) / "conda-meta"
        if conda_meta_path.is_dir():
            for file in conda_meta_path.iterdir():
                fname = file.parts[-1]
                if fname.startswith(napari_version_string) and fname.endswith(
                    ".json"
                ):
                    return True
                elif fname.startswith(qt_version_string) and fname.endswith(
                    ".json"
                ):
                    return True
            else:
                return False


class PluginListItem(QFrame):
    def __init__(
        self,
        package_name: str,
        version: str = '',
        url: str = '',
        summary: str = '',
        author: str = '',
        license: str = "UNKNOWN",
        *,
        plugin_name: str = None,
        parent: QWidget = None,
        enabled: bool = True,
        installed: bool = False,
        npe_version=1,
    ):
        super().__init__(parent)
        self.setup_ui(enabled)
        self.plugin_name.setText(package_name)
        self.package_name.setText(version)
        self.summary.setText(summary)
        self.package_author.setText(author)
        self.cancel_btn.setVisible(False)

        self.help_button.setText(trans._("Website"))
        self.help_button.setObjectName("help_button")
        if npe_version != 1:
            self._handle_npe2_plugin()

        if installed:
            self.enabled_checkbox.show()
            self.action_button.setText(trans._("uninstall"))
            self.action_button.setObjectName("remove_button")
        else:
            self.enabled_checkbox.hide()
            self.action_button.setText(trans._("install"))
            self.action_button.setObjectName("install_button")

    def _handle_npe2_plugin(self):
        npe2_icon = QLabel(self)
        icon = QColoredSVGIcon.from_resources('logo_silhouette')
        npe2_icon.setPixmap(icon.colored(color='#33F0FF').pixmap(20, 20))
        self.row1.insertWidget(2, QLabel('npe2'))
        self.row1.insertWidget(2, npe2_icon)

    def _get_dialog(self) -> QDialog:
        p = self.parent()
        while not isinstance(p, QDialog) and p.parent():
            p = p.parent()
        return p

    def set_busy(self, text: str, update: bool = False):
        self.item_status.setText(text)
        self.cancel_btn.setVisible(True)
        if not update:
            self.action_button.setVisible(False)
        else:
            self.update_btn.setVisible(False)

    def setup_ui(self, enabled=True):
        self.v_lay = QVBoxLayout(self)
        self.v_lay.setContentsMargins(-1, 6, -1, 6)
        self.v_lay.setSpacing(0)
        self.row1 = QHBoxLayout()
        self.row1.setSpacing(6)
        self.enabled_checkbox = QCheckBox(self)
        self.enabled_checkbox.setChecked(enabled)
        self.enabled_checkbox.stateChanged.connect(self._on_enabled_checkbox)
        self.enabled_checkbox.setToolTip(trans._("enable/disable"))
        sizePolicy = QSizePolicy(QSizePolicy.Fixed, QSizePolicy.Fixed)
        sizePolicy.setHorizontalStretch(0)
        sizePolicy.setVerticalStretch(0)
        sizePolicy.setHeightForWidth(
            self.enabled_checkbox.sizePolicy().hasHeightForWidth()
        )
        self.enabled_checkbox.setSizePolicy(sizePolicy)
        self.enabled_checkbox.setMinimumSize(QSize(20, 0))
        self.enabled_checkbox.setText("")
        self.row1.addWidget(self.enabled_checkbox)
        self.plugin_name = QLabel(self)
        sizePolicy = QSizePolicy(QSizePolicy.Preferred, QSizePolicy.Minimum)
        sizePolicy.setHorizontalStretch(0)
        sizePolicy.setVerticalStretch(0)
        sizePolicy.setHeightForWidth(
            self.plugin_name.sizePolicy().hasHeightForWidth()
        )
        self.plugin_name.setSizePolicy(sizePolicy)
        font15 = QFont()
        font15.setPointSize(15)
        self.plugin_name.setFont(font15)
        self.row1.addWidget(self.plugin_name)

        icon = QColoredSVGIcon.from_resources("warning")
        self.warning_tooltip = QtToolTipLabel(self)
        # TODO: This color should come from the theme but the theme needs
        # to provide the right color. Default warning should be orange, not
        # red. Code example:
        # theme_name = get_settings().appearance.theme
        # napari.utils.theme.get_theme(theme_name, as_dict=False).warning.as_hex()
        self.warning_tooltip.setPixmap(
            icon.colored(color="#E3B617").pixmap(15, 15)
        )
        self.warning_tooltip.setVisible(False)
        self.row1.addWidget(self.warning_tooltip)

        self.item_status = QLabel(self)
        self.item_status.setObjectName("small_italic_text")
        self.item_status.setSizePolicy(sizePolicy)
        self.row1.addWidget(self.item_status)
        self.row1.addStretch()

        self.package_name = QLabel(self)
        self.package_name.setAlignment(
            Qt.AlignRight | Qt.AlignTrailing | Qt.AlignVCenter
        )
        self.row1.addWidget(self.package_name)

        self.cancel_btn = QPushButton("cancel", self)
        self.cancel_btn.setSizePolicy(QSizePolicy.Fixed, QSizePolicy.Fixed)
        self.cancel_btn.setObjectName("remove_button")
        self.row1.addWidget(self.cancel_btn)

        self.update_btn = QPushButton(self)
        self.update_btn.setSizePolicy(QSizePolicy.Fixed, QSizePolicy.Fixed)
        self.update_btn.setObjectName("install_button")
        self.row1.addWidget(self.update_btn)
        self.update_btn.setVisible(False)
        self.help_button = QPushButton(self)
        self.action_button = QPushButton(self)
        sizePolicy = QSizePolicy(QSizePolicy.Fixed, QSizePolicy.Fixed)
        sizePolicy.setHorizontalStretch(0)
        sizePolicy.setVerticalStretch(0)
        sizePolicy.setHeightForWidth(
            self.action_button.sizePolicy().hasHeightForWidth()
        )
        self.help_button.setSizePolicy(sizePolicy)
        self.action_button.setSizePolicy(sizePolicy)
        self.row1.addWidget(self.help_button)
        self.row1.addWidget(self.action_button)
        self.v_lay.addLayout(self.row1)
        self.row2 = QHBoxLayout()
        self.error_indicator = QPushButton()
        self.error_indicator.setObjectName("warning_icon")
        self.error_indicator.setCursor(Qt.PointingHandCursor)
        self.error_indicator.hide()
        self.row2.addWidget(self.error_indicator)
        self.row2.setContentsMargins(-1, 4, 0, -1)
        self.summary = QElidingLabel(parent=self)
        sizePolicy = QSizePolicy(
            QSizePolicy.MinimumExpanding, QSizePolicy.Preferred
        )
        sizePolicy.setHorizontalStretch(0)
        sizePolicy.setVerticalStretch(0)
        sizePolicy.setHeightForWidth(
            self.summary.sizePolicy().hasHeightForWidth()
        )
        self.summary.setSizePolicy(sizePolicy)
        self.summary.setObjectName("small_text")
        self.row2.addWidget(self.summary)
        self.package_author = QLabel(self)
        sizePolicy = QSizePolicy(QSizePolicy.Preferred, QSizePolicy.Preferred)
        sizePolicy.setHorizontalStretch(0)
        sizePolicy.setVerticalStretch(0)
        sizePolicy.setHeightForWidth(
            self.package_author.sizePolicy().hasHeightForWidth()
        )
        self.package_author.setSizePolicy(sizePolicy)
        self.package_author.setObjectName("small_text")
        self.row2.addWidget(self.package_author)
        self.v_lay.addLayout(self.row2)

    def _on_enabled_checkbox(self, state: int):
        """Called with `state` when checkbox is clicked."""
        enabled = bool(state)
        plugin_name = self.plugin_name.text()
        pm2 = PluginManager.instance()
        if plugin_name in pm2:
            pm2.enable(plugin_name) if state else pm2.disable(plugin_name)
            return

        for npe1_name, _, distname in plugin_manager.iter_available():
            if distname and (distname == plugin_name):
                plugin_manager.set_blocked(npe1_name, not enabled)

    def show_warning(self, message: str = ""):
        """Show warning icon and tooltip."""
        self.warning_tooltip.setVisible(bool(message))
        self.warning_tooltip.setToolTip(message)


class QPluginList(QListWidget):
    def __init__(self, parent: QWidget, installer: Installer):
        super().__init__(parent)
        self.installer = installer
        self.setSortingEnabled(True)
        self._remove_list = []

    def _count_visible(self) -> int:
        """Return the number of visible items.

        Visible items are the result of the normal `count` method minus
        any hidden items.
        """
        hidden = 0
        count = self.count()
        for i in range(count):
            item = self.item(i)
            hidden += item.isHidden()

        return count - hidden

    @Slot(PackageMetadata)
    def addItem(
        self,
        project_info: PackageMetadata,
        installed=False,
        plugin_name=None,
        enabled=True,
        npe_version=1,
    ):
        # don't add duplicates
        if (
            self.findItems(project_info.name, Qt.MatchFixedString)
            and not plugin_name
        ):
            return

        # including summary here for sake of filtering below.
        searchable_text = project_info.name + " " + project_info.summary
        item = QListWidgetItem(searchable_text, parent=self)
        item.version = project_info.version
        super().addItem(item)
        widg = PluginListItem(
            package_name=project_info.name,
            version=project_info.version,
            url=project_info.home_page,
            summary=project_info.summary,
            author=project_info.author,
            license=project_info.license,
            parent=self,
            plugin_name=plugin_name,
            enabled=enabled,
            installed=installed,
            npe_version=npe_version,
        )
        item.widget = widg
        item.npe_version = npe_version
        action_name = 'uninstall' if installed else 'install'
        item.setSizeHint(widg.sizeHint())
        self.setItemWidget(item, widg)

        if project_info.home_page:
            import webbrowser

            widg.help_button.clicked.connect(
                lambda: webbrowser.open(project_info.home_page)
            )
        else:
            widg.help_button.setVisible(False)

        widg.action_button.clicked.connect(
            lambda: self.handle_action(item, project_info.name, action_name)
        )
        widg.update_btn.clicked.connect(
            lambda: self.handle_action(
                item, project_info.name, "install", update=True
            )
        )
        widg.cancel_btn.clicked.connect(
            lambda: self.handle_action(item, project_info.name, "cancel")
        )
        item.setSizeHint(widg.sizeHint())
        self.setItemWidget(item, widg)

    def handle_action(self, item, pkg_name, action_name, update=False):
        widget = item.widget
        item.setText("0-" + item.text())
        method = getattr(self.installer, action_name)
        self._remove_list.append((pkg_name, item))
        self._warn_dialog = None
        if item.npe_version != 1:
            # show warning pop up dialog
            message = trans._(
                'When installing/uninstalling npe2 plugins, you must restart napari for UI changes to take effect.'
            )
            self._warn_dialog = WarnPopup(
                text=message,
            )

            delta_x = 75
            global_point = widget.action_button.mapToGlobal(
                widget.action_button.rect().topLeft()
            )
            global_point = QPoint(global_point.x() - delta_x, global_point.y())
            self._warn_dialog.move(global_point)

        if action_name == "install":
            if update:
                widget.set_busy(trans._("updating..."), update)
                widget.action_button.setDisabled(True)
            else:
                widget.set_busy(trans._("installing..."), update)

            method([pkg_name])
            if self._warn_dialog:
                self._warn_dialog.exec_()
            self.scrollToTop()
        elif action_name == "uninstall":
            widget.set_busy(trans._("uninstalling..."), update)
            widget.update_btn.setDisabled(True)
            method([pkg_name])
            if self._warn_dialog:
                self._warn_dialog.exec_()
            self.scrollToTop()
        elif action_name == "cancel":
            widget.set_busy(trans._("cancelling..."), update)
            method((pkg_name,))

    @Slot(PackageMetadata)
    def tag_outdated(self, project_info: PackageMetadata):
        for item in self.findItems(project_info.name, Qt.MatchStartsWith):
            current = item.version
            latest = project_info.version
            if parse_version(current) >= parse_version(latest):
                continue
            if hasattr(item, 'outdated'):
                # already tagged it
                continue

            item.outdated = True
            widg = self.itemWidget(item)
            widg.update_btn.setVisible(True)
            widg.update_btn.setText(
                trans._("update (v{latest})", latest=latest)
            )

    def tag_unavailable(self, project_info: PackageMetadata):
        """
        Tag list items as unavailable for install with conda-forge.

        This will disable the item and the install button and add a warning
        icon with a hover tooltip.
        """
        for item in self.findItems(project_info.name, Qt.MatchStartsWith):
            widget = self.itemWidget(item)
            widget.show_warning(
                trans._(
                    "Plugin not yet available for installation within the bundle application"
                )
            )
            widget.setObjectName("unavailable")
            widget.style().unpolish(widget)
            widget.style().polish(widget)
            widget.action_button.setEnabled(False)
            widget.warning_tooltip.setVisible(True)

    def filter(self, text: str):
        """Filter items to those containing `text`."""
        if text:
            # PySide has some issues, so we compare using id
            # See: https://bugreports.qt.io/browse/PYSIDE-74
            shown = [id(it) for it in self.findItems(text, Qt.MatchContains)]
            for i in range(self.count()):
                item = self.item(i)
                item.setHidden(id(item) not in shown)
        else:
            for i in range(self.count()):
                item = self.item(i)
                item.setHidden(False)


class QtPluginDialog(QDialog):
    def __init__(self, parent=None):
        super().__init__(parent)
        self.already_installed = set()

        installer_type = "pip"
        if running_as_constructor_app():
            installer_type = "mamba" if os.name != "nt" else "conda"

        self.installer = Installer(installer=installer_type)
        self.setup_ui()
        self.installer.set_output_widget(self.stdout_text)
        self.installer.started.connect(self._on_installer_start)
        self.installer.finished.connect(self._on_installer_done)
        self.refresh()

    def _on_installer_start(self):
        self.cancel_all_btn.setVisible(True)
        self.working_indicator.show()
        self.process_error_indicator.hide()
        self.close_btn.setDisabled(True)

    def _on_installer_done(self, exit_code):
        self.working_indicator.hide()
        if exit_code:
            self.process_error_indicator.show()

        self.cancel_all_btn.setVisible(False)
        self.close_btn.setDisabled(False)
        self.refresh()

    def closeEvent(self, event):
        if self.close_btn.isEnabled():
            super().closeEvent(event)

        event.ignore()

    def refresh(self):
        self.installed_list.clear()
        self.available_list.clear()

        # fetch installed
        from npe2 import PluginManager

        from ...plugins import plugin_manager

        plugin_manager.discover()  # since they might not be loaded yet

        self.already_installed = set()

        def _add_to_installed(distname, enabled, npe_version=1):
            norm_name = normalized_name(distname or '')
            if distname:
                meta = metadata(distname)
                if len(meta) == 0:
                    # will not add builtins.
                    return
                self.already_installed.add(norm_name)
            else:
                meta = {}

            self.installed_list.addItem(
                PackageMetadata(
                    metadata_version="1.0",
                    name=norm_name,
                    version=meta.get('version', ''),
                    summary=meta.get('summary', ''),
                    home_page=meta.get('url', ''),
                    author=meta.get('author', ''),
                    license=meta.get('license', ''),
                ),
                installed=True,
                enabled=enabled,
                npe_version=npe_version,
            )

        pm2 = PluginManager.instance()
        for manifest in pm2.iter_manifests():
            distname = normalized_name(manifest.name or '')
            if distname in self.already_installed or distname == 'napari':
                continue
            enabled = not pm2.is_disabled(manifest.name)
            _add_to_installed(distname, enabled, npe_version=2)

        for (
            plugin_name,
            _mod_name,
            distname,
        ) in plugin_manager.iter_available():
            # not showing these in the plugin dialog
            if plugin_name in ('napari_plugin_engine',):
                continue
            if distname in self.already_installed:
                continue
            _add_to_installed(
                distname, not plugin_manager.is_blocked(plugin_name)
            )

        self.installed_label.setText(
            trans._(
                "Installed Plugins ({amount})",
                amount=len(self.already_installed),
            )
        )

        # fetch available plugins
        settings = get_settings()
        use_hub = (
            running_as_bundled_app()
            or running_as_constructor_app()
            or settings.plugins.plugin_api.name == "napari_hub"
        )
        if use_hub:
            conda_forge = running_as_constructor_app()
            self.worker = create_worker(
                iter_hub_plugin_info, conda_forge=conda_forge
            )
        else:
            self.worker = create_worker(iter_napari_plugin_info)

        self.worker.yielded.connect(self._handle_yield)
        self.worker.finished.connect(self.working_indicator.hide)
        self.worker.finished.connect(self._update_count_in_label)
        self.worker.start()

    def setup_ui(self):
        self.resize(1080, 640)
        vlay_1 = QVBoxLayout(self)
        self.h_splitter = QSplitter(self)
        vlay_1.addWidget(self.h_splitter)
        self.h_splitter.setOrientation(Qt.Horizontal)
        self.v_splitter = QSplitter(self.h_splitter)
        self.v_splitter.setOrientation(Qt.Vertical)
        self.v_splitter.setMinimumWidth(500)

        installed = QWidget(self.v_splitter)
        lay = QVBoxLayout(installed)
        lay.setContentsMargins(0, 2, 0, 2)
        self.installed_label = QLabel(trans._("Installed Plugins"))
        self.packages_filter = QLineEdit()
        self.packages_filter.setPlaceholderText(trans._("filter..."))
        self.packages_filter.setMaximumWidth(350)
        self.packages_filter.setClearButtonEnabled(True)
        mid_layout = QVBoxLayout()
        mid_layout.addWidget(self.packages_filter)
        mid_layout.addWidget(self.installed_label)
        lay.addLayout(mid_layout)

        self.installed_list = QPluginList(installed, self.installer)
        self.packages_filter.textChanged.connect(self.installed_list.filter)
        lay.addWidget(self.installed_list)

        uninstalled = QWidget(self.v_splitter)
        lay = QVBoxLayout(uninstalled)
        lay.setContentsMargins(0, 2, 0, 2)
        self.avail_label = QLabel(trans._("Available Plugins"))
        mid_layout = QHBoxLayout()
        mid_layout.addWidget(self.avail_label)
        mid_layout.addStretch()
        lay.addLayout(mid_layout)
        self.available_list = QPluginList(uninstalled, self.installer)
        self.packages_filter.textChanged.connect(self.available_list.filter)
        lay.addWidget(self.available_list)

        self.stdout_text = QTextEdit(self.v_splitter)
        self.stdout_text.setReadOnly(True)
        self.stdout_text.setObjectName("pip_install_status")
        self.stdout_text.hide()

        buttonBox = QHBoxLayout()
        self.working_indicator = QLabel(trans._("loading ..."), self)
        sp = self.working_indicator.sizePolicy()
        sp.setRetainSizeWhenHidden(True)
        self.working_indicator.setSizePolicy(sp)
        self.process_error_indicator = QLabel(self)
        self.process_error_indicator.setObjectName("error_label")
        self.process_error_indicator.hide()
        load_gif = str(Path(napari.resources.__file__).parent / "loading.gif")
        mov = QMovie(load_gif)
        mov.setScaledSize(QSize(18, 18))
        self.working_indicator.setMovie(mov)
        mov.start()

        visibility_direct_entry = not running_as_constructor_app()
        self.direct_entry_edit = QLineEdit(self)
        self.direct_entry_edit.installEventFilter(self)
        self.direct_entry_edit.setPlaceholderText(
            trans._('install by name/url, or drop file...')
        )
        self.direct_entry_edit.setVisible(visibility_direct_entry)
        self.direct_entry_btn = QPushButton(trans._("Install"), self)
        self.direct_entry_btn.setVisible(visibility_direct_entry)
        self.direct_entry_btn.clicked.connect(self._install_packages)

        self.show_status_btn = QPushButton(trans._("Show Status"), self)
        self.show_status_btn.setFixedWidth(100)

        self.cancel_all_btn = QPushButton(trans._("cancel all actions"), self)
        self.cancel_all_btn.setObjectName("remove_button")
        self.cancel_all_btn.setVisible(False)
        self.cancel_all_btn.clicked.connect(lambda: self.installer.cancel())

        self.close_btn = QPushButton(trans._("Close"), self)
        self.close_btn.clicked.connect(self.accept)
        self.close_btn.setObjectName("close_button")
        buttonBox.addWidget(self.show_status_btn)
        buttonBox.addWidget(self.working_indicator)
        buttonBox.addWidget(self.direct_entry_edit)
        buttonBox.addWidget(self.direct_entry_btn)
        if not visibility_direct_entry:
            buttonBox.addStretch()
        buttonBox.addWidget(self.process_error_indicator)
        buttonBox.addSpacing(20)
        buttonBox.addWidget(self.cancel_all_btn)
        buttonBox.addSpacing(20)
        buttonBox.addWidget(self.close_btn)
        buttonBox.setContentsMargins(0, 0, 4, 0)
        vlay_1.addLayout(buttonBox)

        self.show_status_btn.setCheckable(True)
        self.show_status_btn.setChecked(False)
        self.show_status_btn.toggled.connect(self._toggle_status)

        self.v_splitter.setStretchFactor(1, 2)
        self.h_splitter.setStretchFactor(0, 2)

        self.packages_filter.setFocus()

    def _update_count_in_label(self):
        count = self.available_list.count()
        self.avail_label.setText(
            trans._("Available Plugins ({count})", count=count)
        )

    def eventFilter(self, watched, event):
        if event.type() == QEvent.DragEnter:
            # we need to accept this event explicitly to be able
            # to receive QDropEvents!
            event.accept()
        if event.type() == QEvent.Drop:
            md = event.mimeData()
            if md.hasUrls():
                files = [url.toLocalFile() for url in md.urls()]
                self.direct_entry_edit.setText(files[0])
                return True
        return super().eventFilter(watched, event)

    def _toggle_status(self, show):
        if show:
            self.show_status_btn.setText(trans._("Hide Status"))
            self.stdout_text.show()
        else:
            self.show_status_btn.setText(trans._("Show Status"))
            self.stdout_text.hide()

    def _install_packages(self, packages: Sequence[str] = ()):
        if not packages:
            _packages = self.direct_entry_edit.text()
            if os.path.exists(_packages):
                packages = [_packages]
            else:
                packages = _packages.split()
            self.direct_entry_edit.clear()

        if packages:
            self.installer.install(packages)

    def _handle_yield(self, data: Tuple[PackageMetadata, bool]):
        project_info, is_available = data
        if project_info.name in self.already_installed:
            self.installed_list.tag_outdated(project_info)
        else:
            self.available_list.addItem(project_info)
            if not is_available:
                self.available_list.tag_unavailable(project_info)

        self.filter()

    def filter(self, text: str = None) -> None:
        """Filter by text or set current text as filter."""
        if text is None:
            text = self.packages_filter.text()
        else:
            self.packages_filter.setText(text)

        self.installed_list.filter(text)
        self.available_list.filter(text)


if __name__ == "__main__":
    from qtpy.QtWidgets import QApplication

    app = QApplication([])
    w = QtPluginDialog()
    w.show()
    app.exec_()<|MERGE_RESOLUTION|>--- conflicted
+++ resolved
@@ -4,12 +4,8 @@
 from pathlib import Path
 from typing import Callable, Dict, List, Optional, Sequence, Tuple
 
-<<<<<<< HEAD
-from napari_plugin_engine.dist import standard_metadata
 from npe2 import PluginManager
-=======
 from npe2.manifest.package_metadata import PackageMetadata
->>>>>>> 4c65afca
 from qtpy.QtCore import (
     QEvent,
     QObject,
