import os
import sys
from enum import Enum, auto
from importlib.metadata import PackageNotFoundError, metadata
from pathlib import Path
from tempfile import gettempdir
from typing import Callable, Dict, List, Optional, Sequence, Tuple

from npe2 import PackageMetadata, PluginManager
from qtpy.QtCore import (
    QEvent,
    QObject,
    QPoint,
    QProcess,
    QProcessEnvironment,
    QSize,
    Qt,
    Signal,
    Slot,
)
from qtpy.QtGui import QFont, QMovie
from qtpy.QtWidgets import (
    QCheckBox,
    QDialog,
    QFrame,
    QHBoxLayout,
    QLabel,
    QLineEdit,
    QListWidget,
    QListWidgetItem,
    QPushButton,
    QSizePolicy,
    QSplitter,
    QTextEdit,
    QVBoxLayout,
    QWidget,
)
from superqt import QElidingLabel
from typing_extensions import Literal

import napari.resources

from ...plugins import plugin_manager
from ...plugins.hub import iter_hub_plugin_info
from ...plugins.pypi import iter_napari_plugin_info
from ...plugins.utils import normalized_name
from ...settings import get_settings
from ...utils._appdirs import user_plugin_dir, user_site_packages
from ...utils.misc import (
    parse_version,
    running_as_bundled_app,
    running_as_constructor_app,
)
from ...utils.translations import trans
from ..qt_resources import QColoredSVGIcon
from ..qthreading import create_worker
from ..widgets.qt_message_popup import WarnPopup
from ..widgets.qt_tooltip import QtToolTipLabel

InstallerTypes = Literal['pip', 'mamba']


# TODO: add error icon and handle pip install errors
class Installer(QObject):
    started = Signal()
    finished = Signal(int)

    def __init__(
        self,
        output_widget: QTextEdit = None,
        installer: InstallerTypes = "pip",
    ):
        super().__init__()
        self._queue: List[Tuple[Tuple[str, ...], Callable[[], QProcess]]] = []
        self._processes: Dict[Tuple[str, ...], QProcess] = {}
        self._exit_code = 0
        self._conda_env_path = None
        self._installer_type = installer

        if installer != "pip" and (Path(sys.prefix) / "conda-meta").is_dir():
            self._conda_env_path = sys.prefix

        # create install process
        self._output_widget = output_widget
        self.process = None

    def _create_process(
        self,
        installer: InstallerTypes = "pip",
    ):
        process = QProcess()
        if installer != "pip":
            process.setProgram(installer)
        else:
            process.setProgram(self._sys_executable_or_bundled_python())

        process.setProcessChannelMode(QProcess.MergedChannels)
        process.readyReadStandardOutput.connect(
            lambda process=process: self._on_stdout_ready(process)
        )

        # setup process path
        env = QProcessEnvironment()
        combined_paths = os.pathsep.join(
            [user_site_packages(), env.systemEnvironment().value("PYTHONPATH")]
        )
        env.insert("PYTHONPATH", combined_paths)
        # use path of parent process
        env.insert(
            "PATH", QProcessEnvironment.systemEnvironment().value("PATH")
        )

        # workaround https://github.com/napari/napari/issues/4247
        if (
            installer == "mamba"
            and os.name == "nt"
            and not QProcessEnvironment.systemEnvironment().contains("TEMP")
        ):
            temp = gettempdir()
            env.insert("TMP", temp)
            env.insert("TEMP", temp)

        process.setProcessEnvironment(env)
        self.set_output_widget(self._output_widget)
        process.finished.connect(
            lambda ec, es: self._on_process_finished(process, ec, es)
        )  # FIXME connecting lambda to finished signal is bug creating and may end with segfault when garbage
        # collection will consume Installer object before process end.
        return process

    def _sys_executable_or_bundled_python(self):
        # Note: is_bundled_app() returns False even if using a Briefcase bundle...
        # Workaround: see if sys.executable is set to something something napari on Mac
        if sys.executable.endswith("napari") and sys.platform == 'darwin':
            # sys.prefix should be <napari.app>/Contents/Resources/Support/Python/Resources
            python = os.path.join(sys.prefix, "bin", "python3")
            if os.path.isfile(python):
                return python
        return sys.executable

    def set_output_widget(self, output_widget: QTextEdit):
        if output_widget:
            self._output_widget = output_widget

    def _on_process_finished(self, process, exit_code, exit_status):
        if exit_code != 0:
            self._exit_code = 0

        process_to_terminate = []
        for pkg_list, proc in self._processes.items():
            if proc == process:
                process_to_terminate.append(pkg_list)

        for pkg_list in process_to_terminate:
            process = self._processes.pop(pkg_list)
            process.terminate()

        self._handle_action()

    def _on_stdout_ready(self, process):
        if self._output_widget:
            text = process.readAllStandardOutput().data().decode()
            self._output_widget.append(text)

    def _handle_action(self):
        if self._queue:
            pkg_list, func = self._queue.pop()
            self.started.emit()
            process = func()
            self._processes[pkg_list] = process

        if not self._processes:
            from ...plugins import plugin_manager

            plugin_manager.discover()
            plugin_manager.prune()
            self.finished.emit(self._exit_code)

    def install(
        self,
        pkg_list: Sequence[str],
        installer: Optional[InstallerTypes] = None,
        channels: Sequence[str] = ("conda-forge",),
    ):
        installer = installer or self._installer_type
        self._queue.insert(
            0,
            [
                tuple(pkg_list),
                lambda: self._install(pkg_list, installer, channels),
            ],
        )
        self._handle_action()

    def _install(
        self,
        pkg_list: Sequence[str],
        installer: Optional[InstallerTypes] = None,
        channels: Sequence[str] = ("conda-forge",),
    ):
        installer = installer or self._installer_type
        process_environment = QProcessEnvironment.systemEnvironment()
        if installer != "pip":
            from ..._version import version_tuple

            # To avoid napari version changing when installing a plugin, we
            # add a pin to the current napari version, that way we can
            # restrict any changes to the actual napari application.
            # Conda/mamba also pin python by default, so we effectively
            # constrain python and napari versions from changing, when
            # installing plugins inside the constructor bundled application.
            # See: https://docs.conda.io/projects/conda/en/latest/user-guide/tasks/manage-pkgs.html#preventing-packages-from-updating-pinning
            napari_version = ".".join(str(v) for v in version_tuple[:3])
            process_environment.insert(
                "CONDA_PINNED_PACKAGES", f"napari={napari_version}"
            )
            cmd = [
                'install',
                '-y',
                '--prefix',
                self._conda_env_path,
            ]
            for channel in channels:
                cmd.extend(["-c", channel])
        else:
            cmd = ['-m', 'pip', 'install', '--upgrade']

        if (
            running_as_bundled_app()
            and sys.platform.startswith('linux')
            and not self._conda_env_path
        ):
            cmd += [
                '--no-warn-script-location',
                '--prefix',
                user_plugin_dir(),
            ]

        process = self._create_process(installer)
        process.setProcessEnvironment(process_environment)
        process.setArguments(cmd + list(pkg_list))
        if self._output_widget and self._queue:
            self._output_widget.clear()

        process.start()
        return process

    def uninstall(
        self,
        pkg_list: Sequence[str],
        installer: Optional[InstallerTypes] = None,
        channels: Sequence[str] = ("conda-forge",),
    ):
        installer = installer or self._installer_type
        self._queue.insert(
            0,
            [
                tuple(pkg_list),
                lambda: self._uninstall(pkg_list, installer, channels),
            ],
        )
        self._handle_action()

    def _uninstall(
        self,
        pkg_list: Sequence[str],
        installer: Optional[InstallerTypes] = None,
        channels: Sequence[str] = ("conda-forge",),
    ):
        installer = installer or self._installer_type
        if installer != "pip":
            args = [
                'remove',
                '-y',
                '--prefix',
                self._conda_env_path,
            ]

            for channel in channels:
                args.extend(["-c", channel])
        else:
            args = ['-m', 'pip', 'uninstall', '-y']

        process = self._create_process(installer)
        process.setArguments(args + list(pkg_list))
        if self._output_widget and self._queue:
            self._output_widget.clear()

        process.start()

        for pkg in pkg_list:
            plugin_manager.unregister(pkg)

        return process

    def cancel(
        self,
        pkg_list: Sequence[str] = None,
    ):
        if pkg_list is None:
            for _, process in self._processes.items():
                process.terminate()

            self._processes = {}
        else:
            try:
                process = self._processes.pop(tuple(pkg_list))
                process.terminate()
            except KeyError:
                pass

    @staticmethod
    def _is_installed_with_conda():
        """
        Check if conda was used to install qt and napari.
        """
        from qtpy import QT_VERSION

        from ..._version import version_tuple

        parts = [str(part) for part in version_tuple[:3]]
        napari_version_string = f"napari-{'.'.join(parts)}-"
        qt_version_string = f"qt-{QT_VERSION}-"
        conda_meta_path = Path(sys.prefix) / "conda-meta"
        if conda_meta_path.is_dir():
            for file in conda_meta_path.iterdir():
                fname = file.parts[-1]
                if fname.startswith(napari_version_string) and fname.endswith(
                    ".json"
                ):
                    return True
                elif fname.startswith(qt_version_string) and fname.endswith(
                    ".json"
                ):
                    return True
            else:
                return False


class PluginListItem(QFrame):
    def __init__(
        self,
        package_name: str,
        version: str = '',
        url: str = '',
        summary: str = '',
        author: str = '',
        license: str = "UNKNOWN",
        *,
        plugin_name: str = None,
        parent: QWidget = None,
        enabled: bool = True,
        installed: bool = False,
        npe_version=1,
    ):
        super().__init__(parent)
        self.setup_ui(enabled)
        self.plugin_name.setText(package_name)
        self.package_name.setText(version)
        self.summary.setText(summary)
        self.package_author.setText(author)
        self.cancel_btn.setVisible(False)

        self.help_button.setText(trans._("Website"))
        self.help_button.setObjectName("help_button")
        if npe_version != 1:
            self._handle_npe2_plugin()

        if installed:
            self.enabled_checkbox.show()
            self.action_button.setText(trans._("uninstall"))
            self.action_button.setObjectName("remove_button")
        else:
            self.enabled_checkbox.hide()
            self.action_button.setText(trans._("install"))
            self.action_button.setObjectName("install_button")

    def _handle_npe2_plugin(self):
        npe2_icon = QLabel(self)
        icon = QColoredSVGIcon.from_resources('logo_silhouette')
        npe2_icon.setPixmap(icon.colored(color='#33F0FF').pixmap(20, 20))
        self.row1.insertWidget(2, QLabel('npe2'))
        self.row1.insertWidget(2, npe2_icon)

    def _get_dialog(self) -> QDialog:
        p = self.parent()
        while not isinstance(p, QDialog) and p.parent():
            p = p.parent()
        return p

    def set_busy(self, text: str, update: bool = False):
        self.item_status.setText(text)
        self.cancel_btn.setVisible(True)
        if not update:
            self.action_button.setVisible(False)
        else:
            self.update_btn.setVisible(False)

    def setup_ui(self, enabled=True):
        self.v_lay = QVBoxLayout(self)
        self.v_lay.setContentsMargins(-1, 6, -1, 6)
        self.v_lay.setSpacing(0)
        self.row1 = QHBoxLayout()
        self.row1.setSpacing(6)
        self.enabled_checkbox = QCheckBox(self)
        self.enabled_checkbox.setChecked(enabled)
        self.enabled_checkbox.stateChanged.connect(self._on_enabled_checkbox)
        self.enabled_checkbox.setToolTip(trans._("enable/disable"))
        sizePolicy = QSizePolicy(QSizePolicy.Fixed, QSizePolicy.Fixed)
        sizePolicy.setHorizontalStretch(0)
        sizePolicy.setVerticalStretch(0)
        sizePolicy.setHeightForWidth(
            self.enabled_checkbox.sizePolicy().hasHeightForWidth()
        )
        self.enabled_checkbox.setSizePolicy(sizePolicy)
        self.enabled_checkbox.setMinimumSize(QSize(20, 0))
        self.enabled_checkbox.setText("")
        self.row1.addWidget(self.enabled_checkbox)
        self.plugin_name = QLabel(self)
        sizePolicy = QSizePolicy(QSizePolicy.Preferred, QSizePolicy.Minimum)
        sizePolicy.setHorizontalStretch(0)
        sizePolicy.setVerticalStretch(0)
        sizePolicy.setHeightForWidth(
            self.plugin_name.sizePolicy().hasHeightForWidth()
        )
        self.plugin_name.setSizePolicy(sizePolicy)
        font15 = QFont()
        font15.setPointSize(15)
        self.plugin_name.setFont(font15)
        self.row1.addWidget(self.plugin_name)

        icon = QColoredSVGIcon.from_resources("warning")
        self.warning_tooltip = QtToolTipLabel(self)
        # TODO: This color should come from the theme but the theme needs
        # to provide the right color. Default warning should be orange, not
        # red. Code example:
        # theme_name = get_settings().appearance.theme
        # napari.utils.theme.get_theme(theme_name, as_dict=False).warning.as_hex()
        self.warning_tooltip.setPixmap(
            icon.colored(color="#E3B617").pixmap(15, 15)
        )
        self.warning_tooltip.setVisible(False)
        self.row1.addWidget(self.warning_tooltip)

        self.item_status = QLabel(self)
        self.item_status.setObjectName("small_italic_text")
        self.item_status.setSizePolicy(sizePolicy)
        self.row1.addWidget(self.item_status)
        self.row1.addStretch()

        self.package_name = QLabel(self)
        self.package_name.setAlignment(
            Qt.AlignRight | Qt.AlignTrailing | Qt.AlignVCenter
        )
        self.row1.addWidget(self.package_name)

        self.cancel_btn = QPushButton("cancel", self)
        self.cancel_btn.setSizePolicy(QSizePolicy.Fixed, QSizePolicy.Fixed)
        self.cancel_btn.setObjectName("remove_button")
        self.row1.addWidget(self.cancel_btn)

        self.update_btn = QPushButton(self)
        self.update_btn.setSizePolicy(QSizePolicy.Fixed, QSizePolicy.Fixed)
        self.update_btn.setObjectName("install_button")
        self.row1.addWidget(self.update_btn)
        self.update_btn.setVisible(False)
        self.help_button = QPushButton(self)
        self.action_button = QPushButton(self)
        sizePolicy = QSizePolicy(QSizePolicy.Fixed, QSizePolicy.Fixed)
        sizePolicy.setHorizontalStretch(0)
        sizePolicy.setVerticalStretch(0)
        sizePolicy.setHeightForWidth(
            self.action_button.sizePolicy().hasHeightForWidth()
        )
        self.help_button.setSizePolicy(sizePolicy)
        self.action_button.setSizePolicy(sizePolicy)
        self.row1.addWidget(self.help_button)
        self.row1.addWidget(self.action_button)
        self.v_lay.addLayout(self.row1)
        self.row2 = QHBoxLayout()
        self.error_indicator = QPushButton()
        self.error_indicator.setObjectName("warning_icon")
        self.error_indicator.setCursor(Qt.PointingHandCursor)
        self.error_indicator.hide()
        self.row2.addWidget(self.error_indicator)
        self.row2.setContentsMargins(-1, 4, 0, -1)
        self.summary = QElidingLabel(parent=self)
        sizePolicy = QSizePolicy(
            QSizePolicy.MinimumExpanding, QSizePolicy.Preferred
        )
        sizePolicy.setHorizontalStretch(0)
        sizePolicy.setVerticalStretch(0)
        sizePolicy.setHeightForWidth(
            self.summary.sizePolicy().hasHeightForWidth()
        )
        self.summary.setSizePolicy(sizePolicy)
        self.summary.setObjectName("small_text")
        self.row2.addWidget(self.summary)
        self.package_author = QLabel(self)
        sizePolicy = QSizePolicy(QSizePolicy.Preferred, QSizePolicy.Preferred)
        sizePolicy.setHorizontalStretch(0)
        sizePolicy.setVerticalStretch(0)
        sizePolicy.setHeightForWidth(
            self.package_author.sizePolicy().hasHeightForWidth()
        )
        self.package_author.setSizePolicy(sizePolicy)
        self.package_author.setObjectName("small_text")
        self.row2.addWidget(self.package_author)
        self.v_lay.addLayout(self.row2)

    def _on_enabled_checkbox(self, state: int):
        """Called with `state` when checkbox is clicked."""
        enabled = bool(state)
        plugin_name = self.plugin_name.text()
        pm2 = PluginManager.instance()
        if plugin_name in pm2:
            pm2.enable(plugin_name) if state else pm2.disable(plugin_name)
            return

        for npe1_name, _, distname in plugin_manager.iter_available():
            if distname and (distname == plugin_name):
                plugin_manager.set_blocked(npe1_name, not enabled)

    def show_warning(self, message: str = ""):
        """Show warning icon and tooltip."""
        self.warning_tooltip.setVisible(bool(message))
        self.warning_tooltip.setToolTip(message)


class QPluginList(QListWidget):
    def __init__(self, parent: QWidget, installer: Installer):
        super().__init__(parent)
        self.installer = installer
        self.setSortingEnabled(True)
        self._remove_list = []

    def _count_visible(self) -> int:
        """Return the number of visible items.

        Visible items are the result of the normal `count` method minus
        any hidden items.
        """
        hidden = 0
        count = self.count()
        for i in range(count):
            item = self.item(i)
            hidden += item.isHidden()

        return count - hidden

    @Slot(PackageMetadata)
    def addItem(
        self,
        project_info: PackageMetadata,
        installed=False,
        plugin_name=None,
        enabled=True,
        npe_version=1,
    ):
        pkg_name = project_info.name
        # don't add duplicates
        if self.findItems(pkg_name, Qt.MatchFixedString) and not plugin_name:
            return

        # including summary here for sake of filtering below.
<<<<<<< HEAD
        searchable_text = project_info.name + " " + project_info.summary
        item = QListWidgetItem(searchable_text)
=======
        searchable_text = pkg_name + " " + project_info.summary
        item = QListWidgetItem(searchable_text, parent=self)
>>>>>>> 2ab705da
        item.version = project_info.version
        super().addItem(item)
        widg = PluginListItem(
            package_name=pkg_name,
            version=project_info.version,
            url=project_info.home_page,
            summary=project_info.summary,
            author=project_info.author,
            license=project_info.license,
            parent=self,
            plugin_name=plugin_name,
            enabled=enabled,
            installed=installed,
            npe_version=npe_version,
        )
        item.widget = widg
        item.npe_version = npe_version
        action_name = 'uninstall' if installed else 'install'
        item.setSizeHint(widg.sizeHint())
        self.setItemWidget(item, widg)

        if project_info.home_page:
            import webbrowser

            widg.help_button.clicked.connect(
                lambda: webbrowser.open(project_info.home_page)
            )
        else:
            widg.help_button.setVisible(False)
        widg.action_button.clicked.connect(
            lambda: self.handle_action(item, pkg_name, action_name)
        )
        widg.update_btn.clicked.connect(
            lambda: self.handle_action(item, pkg_name, "install", update=True)
        )
        widg.cancel_btn.clicked.connect(
            lambda: self.handle_action(item, pkg_name, "cancel")
        )
        item.setSizeHint(widg.sizeHint())
        self.setItemWidget(item, widg)

    def handle_action(self, item, pkg_name, action_name, update=False):
        widget = item.widget
        item.setText("0-" + item.text())
        method = getattr(self.installer, action_name)
        self._remove_list.append((pkg_name, item))
        self._warn_dialog = None
        if item.npe_version != 1:
            # show warning pop up dialog
            message = trans._(
                'When installing/uninstalling npe2 plugins, you must restart napari for UI changes to take effect.'
            )
            self._warn_dialog = WarnPopup(
                text=message,
            )

            delta_x = 75
            global_point = widget.action_button.mapToGlobal(
                widget.action_button.rect().topLeft()
            )
            global_point = QPoint(global_point.x() - delta_x, global_point.y())
            self._warn_dialog.move(global_point)

        if action_name == "install":
            if update:
                if hasattr(item, 'latest_version'):
                    pkg_name += f"=={item.latest_version}"

                widget.set_busy(trans._("updating..."), update)
                widget.action_button.setDisabled(True)
            else:
                widget.set_busy(trans._("installing..."), update)

            method([pkg_name])
            if self._warn_dialog:
                self._warn_dialog.exec_()
            self.scrollToTop()
        elif action_name == "uninstall":
            widget.set_busy(trans._("uninstalling..."), update)
            widget.update_btn.setDisabled(True)
            method([pkg_name])
            if self._warn_dialog:
                self._warn_dialog.exec_()
            self.scrollToTop()
        elif action_name == "cancel":
            widget.set_busy(trans._("cancelling..."), update)
            method((pkg_name,))

    @Slot(PackageMetadata, bool)
    def tag_outdated(self, project_info: PackageMetadata, is_available: bool):
        if not is_available:
            return

        for item in self.findItems(project_info.name, Qt.MatchStartsWith):
            current = item.version
            latest = project_info.version
            if parse_version(current) >= parse_version(latest):
                continue
            if hasattr(item, 'outdated'):
                # already tagged it
                continue

            item.outdated = True
            item.latest_version = latest
            widg = self.itemWidget(item)
            widg.update_btn.setVisible(True)
            widg.update_btn.setText(
                trans._("update (v{latest})", latest=latest)
            )

    def tag_unavailable(self, project_info: PackageMetadata):
        """
        Tag list items as unavailable for install with conda-forge.

        This will disable the item and the install button and add a warning
        icon with a hover tooltip.
        """
        for item in self.findItems(project_info.name, Qt.MatchStartsWith):
            widget = self.itemWidget(item)
            widget.show_warning(
                trans._(
                    "Plugin not yet available for installation within the bundle application"
                )
            )
            widget.setObjectName("unavailable")
            widget.style().unpolish(widget)
            widget.style().polish(widget)
            widget.action_button.setEnabled(False)
            widget.warning_tooltip.setVisible(True)

    def filter(self, text: str):
        """Filter items to those containing `text`."""
        if text:
            # PySide has some issues, so we compare using id
            # See: https://bugreports.qt.io/browse/PYSIDE-74
            shown = [id(it) for it in self.findItems(text, Qt.MatchContains)]
            for i in range(self.count()):
                item = self.item(i)
                item.setHidden(id(item) not in shown)
        else:
            for i in range(self.count()):
                item = self.item(i)
                item.setHidden(False)


class RefreshState(Enum):
    REFRESHING = auto()
    OUTDATED = auto()
    DONE = auto()


class QtPluginDialog(QDialog):
    def __init__(self, parent=None):
        super().__init__(parent)
        self.refresh_state = RefreshState.DONE
        self.already_installed = set()

        installer_type = "mamba" if running_as_constructor_app() else "pip"

        self.installer = Installer(installer=installer_type)
        self.setup_ui()
        self.installer.set_output_widget(self.stdout_text)
        self.installer.started.connect(self._on_installer_start)
        self.installer.finished.connect(self._on_installer_done)
        self.refresh()

    def _on_installer_start(self):
        self.cancel_all_btn.setVisible(True)
        self.working_indicator.show()
        self.process_error_indicator.hide()
        self.close_btn.setDisabled(True)

    def _on_installer_done(self, exit_code):
        self.working_indicator.hide()
        if exit_code:
            self.process_error_indicator.show()

        self.cancel_all_btn.setVisible(False)
        self.close_btn.setDisabled(False)
        self.refresh()

    def closeEvent(self, event):
        if self.close_btn.isEnabled():
            super().closeEvent(event)

        event.ignore()

    def refresh(self):
        if self.refresh_state != RefreshState.DONE:
            self.refresh_state = RefreshState.OUTDATED
            return
        self.refresh_state = RefreshState.REFRESHING
        self.installed_list.clear()
        self.available_list.clear()

        # fetch installed
        from npe2 import PluginManager

        from ...plugins import plugin_manager

        plugin_manager.discover()  # since they might not be loaded yet

        self.already_installed = set()

        def _add_to_installed(distname, enabled, npe_version=1):
            norm_name = normalized_name(distname or '')
            if distname:
                try:
                    meta = metadata(distname)
                except PackageNotFoundError:
                    self.refresh_state = RefreshState.OUTDATED
                    return  # a race condition has occurred and the package is uninstalled by another thread
                if len(meta) == 0:
                    # will not add builtins.
                    return
                self.already_installed.add(norm_name)
            else:
                meta = {}

            self.installed_list.addItem(
                PackageMetadata(
                    metadata_version="1.0",
                    name=norm_name,
                    version=meta.get('version', ''),
                    summary=meta.get('summary', ''),
                    home_page=meta.get('url', ''),
                    author=meta.get('author', ''),
                    license=meta.get('license', ''),
                ),
                installed=True,
                enabled=enabled,
                npe_version=npe_version,
            )

        pm2 = PluginManager.instance()
        for manifest in pm2.iter_manifests():
            distname = normalized_name(manifest.name or '')
            if distname in self.already_installed or distname == 'napari':
                continue
            enabled = not pm2.is_disabled(manifest.name)
            _add_to_installed(distname, enabled, npe_version=2)

        for (
            plugin_name,
            _mod_name,
            distname,
        ) in plugin_manager.iter_available():
            # not showing these in the plugin dialog
            if plugin_name in ('napari_plugin_engine',):
                continue
            if distname in self.already_installed:
                continue
            _add_to_installed(
                distname, not plugin_manager.is_blocked(plugin_name)
            )

        self.installed_label.setText(
            trans._(
                "Installed Plugins ({amount})",
                amount=len(self.already_installed),
            )
        )

        # fetch available plugins
        settings = get_settings()
        use_hub = (
            running_as_bundled_app()
            or running_as_constructor_app()
            or settings.plugins.plugin_api.name == "napari_hub"
        )
        if use_hub:
            conda_forge = running_as_constructor_app()
            self.worker = create_worker(
                iter_hub_plugin_info, conda_forge=conda_forge
            )
        else:
            self.worker = create_worker(iter_napari_plugin_info)

        self.worker.yielded.connect(self._handle_yield)
        self.worker.finished.connect(self.working_indicator.hide)
        self.worker.finished.connect(self._update_count_in_label)
        self.worker.finished.connect(self._end_refresh)
        self.worker.start()

    def setup_ui(self):
        self.resize(1080, 640)
        vlay_1 = QVBoxLayout(self)
        self.h_splitter = QSplitter(self)
        vlay_1.addWidget(self.h_splitter)
        self.h_splitter.setOrientation(Qt.Horizontal)
        self.v_splitter = QSplitter(self.h_splitter)
        self.v_splitter.setOrientation(Qt.Vertical)
        self.v_splitter.setMinimumWidth(500)

        installed = QWidget(self.v_splitter)
        lay = QVBoxLayout(installed)
        lay.setContentsMargins(0, 2, 0, 2)
        self.installed_label = QLabel(trans._("Installed Plugins"))
        self.packages_filter = QLineEdit()
        self.packages_filter.setPlaceholderText(trans._("filter..."))
        self.packages_filter.setMaximumWidth(350)
        self.packages_filter.setClearButtonEnabled(True)
        mid_layout = QVBoxLayout()
        mid_layout.addWidget(self.packages_filter)
        mid_layout.addWidget(self.installed_label)
        lay.addLayout(mid_layout)

        self.installed_list = QPluginList(installed, self.installer)
        self.packages_filter.textChanged.connect(self.installed_list.filter)
        lay.addWidget(self.installed_list)

        uninstalled = QWidget(self.v_splitter)
        lay = QVBoxLayout(uninstalled)
        lay.setContentsMargins(0, 2, 0, 2)
        self.avail_label = QLabel(trans._("Available Plugins"))
        mid_layout = QHBoxLayout()
        mid_layout.addWidget(self.avail_label)
        mid_layout.addStretch()
        lay.addLayout(mid_layout)
        self.available_list = QPluginList(uninstalled, self.installer)
        self.packages_filter.textChanged.connect(self.available_list.filter)
        lay.addWidget(self.available_list)

        self.stdout_text = QTextEdit(self.v_splitter)
        self.stdout_text.setReadOnly(True)
        self.stdout_text.setObjectName("pip_install_status")
        self.stdout_text.hide()

        buttonBox = QHBoxLayout()
        self.working_indicator = QLabel(trans._("loading ..."), self)
        sp = self.working_indicator.sizePolicy()
        sp.setRetainSizeWhenHidden(True)
        self.working_indicator.setSizePolicy(sp)
        self.process_error_indicator = QLabel(self)
        self.process_error_indicator.setObjectName("error_label")
        self.process_error_indicator.hide()
        load_gif = str(Path(napari.resources.__file__).parent / "loading.gif")
        mov = QMovie(load_gif)
        mov.setScaledSize(QSize(18, 18))
        self.working_indicator.setMovie(mov)
        mov.start()

        visibility_direct_entry = not running_as_constructor_app()
        self.direct_entry_edit = QLineEdit(self)
        self.direct_entry_edit.installEventFilter(self)
        self.direct_entry_edit.setPlaceholderText(
            trans._('install by name/url, or drop file...')
        )
        self.direct_entry_edit.setVisible(visibility_direct_entry)
        self.direct_entry_btn = QPushButton(trans._("Install"), self)
        self.direct_entry_btn.setVisible(visibility_direct_entry)
        self.direct_entry_btn.clicked.connect(self._install_packages)

        self.show_status_btn = QPushButton(trans._("Show Status"), self)
        self.show_status_btn.setFixedWidth(100)

        self.cancel_all_btn = QPushButton(trans._("cancel all actions"), self)
        self.cancel_all_btn.setObjectName("remove_button")
        self.cancel_all_btn.setVisible(False)
        self.cancel_all_btn.clicked.connect(lambda: self.installer.cancel())

        self.close_btn = QPushButton(trans._("Close"), self)
        self.close_btn.clicked.connect(self.accept)
        self.close_btn.setObjectName("close_button")
        buttonBox.addWidget(self.show_status_btn)
        buttonBox.addWidget(self.working_indicator)
        buttonBox.addWidget(self.direct_entry_edit)
        buttonBox.addWidget(self.direct_entry_btn)
        if not visibility_direct_entry:
            buttonBox.addStretch()
        buttonBox.addWidget(self.process_error_indicator)
        buttonBox.addSpacing(20)
        buttonBox.addWidget(self.cancel_all_btn)
        buttonBox.addSpacing(20)
        buttonBox.addWidget(self.close_btn)
        buttonBox.setContentsMargins(0, 0, 4, 0)
        vlay_1.addLayout(buttonBox)

        self.show_status_btn.setCheckable(True)
        self.show_status_btn.setChecked(False)
        self.show_status_btn.toggled.connect(self._toggle_status)

        self.v_splitter.setStretchFactor(1, 2)
        self.h_splitter.setStretchFactor(0, 2)

        self.packages_filter.setFocus()

    def _update_count_in_label(self):
        count = self.available_list.count()
        self.avail_label.setText(
            trans._("Available Plugins ({count})", count=count)
        )

    def _end_refresh(self):
        refresh_state = self.refresh_state
        self.refresh_state = RefreshState.DONE
        if refresh_state == RefreshState.OUTDATED:
            self.refresh()

    def eventFilter(self, watched, event):
        if event.type() == QEvent.DragEnter:
            # we need to accept this event explicitly to be able
            # to receive QDropEvents!
            event.accept()
        if event.type() == QEvent.Drop:
            md = event.mimeData()
            if md.hasUrls():
                files = [url.toLocalFile() for url in md.urls()]
                self.direct_entry_edit.setText(files[0])
                return True
        return super().eventFilter(watched, event)

    def _toggle_status(self, show):
        if show:
            self.show_status_btn.setText(trans._("Hide Status"))
            self.stdout_text.show()
        else:
            self.show_status_btn.setText(trans._("Show Status"))
            self.stdout_text.hide()

    def _install_packages(self, packages: Sequence[str] = ()):
        if not packages:
            _packages = self.direct_entry_edit.text()
            if os.path.exists(_packages):
                packages = [_packages]
            else:
                packages = _packages.split()
            self.direct_entry_edit.clear()

        if packages:
            self.installer.install(packages)

    def _handle_yield(self, data: Tuple[PackageMetadata, bool]):
        project_info, is_available = data
        if project_info.name in self.already_installed:
            self.installed_list.tag_outdated(project_info, is_available)
        else:
            self.available_list.addItem(project_info)
            if not is_available:
                self.available_list.tag_unavailable(project_info)

        self.filter()

    def filter(self, text: str = None) -> None:
        """Filter by text or set current text as filter."""
        if text is None:
            text = self.packages_filter.text()
        else:
            self.packages_filter.setText(text)

        self.installed_list.filter(text)
        self.available_list.filter(text)


if __name__ == "__main__":
    from qtpy.QtWidgets import QApplication

    app = QApplication([])
    w = QtPluginDialog()
    w.show()
    app.exec_()<|MERGE_RESOLUTION|>--- conflicted
+++ resolved
@@ -563,13 +563,8 @@
             return
 
         # including summary here for sake of filtering below.
-<<<<<<< HEAD
-        searchable_text = project_info.name + " " + project_info.summary
+        searchable_text = pkg_name + " " + project_info.summary
         item = QListWidgetItem(searchable_text)
-=======
-        searchable_text = pkg_name + " " + project_info.summary
-        item = QListWidgetItem(searchable_text, parent=self)
->>>>>>> 2ab705da
         item.version = project_info.version
         super().addItem(item)
         widg = PluginListItem(
