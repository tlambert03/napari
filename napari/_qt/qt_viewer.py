--- conflicted
+++ resolved
@@ -541,6 +541,9 @@
             Layer to be added.
         """
         vispy_layer = create_vispy_visual(layer)
+        if not vispy_layer:
+            return
+        # QtPoll is experimental.
         if self._qt_poll is not None:
             # QtPoll will call VipyBaseImage._on_poll() when the camera
             # moves or the timer goes off.
@@ -570,12 +573,6 @@
         del vispy_layer
         del self.layer_to_visual[layer]
         self._reorder_layers()
-<<<<<<< HEAD
-
-    def _reorder_layers(self):
-        """When the list is reordered, propagate changes to draw order.
-=======
->>>>>>> 51625e40
 
     def _reorder_layers(self):
         """When the list is reordered, propagate changes to draw order."""
