import pytest
from npe2 import DynamicPlugin
from qtpy.QtCore import Qt
from qtpy.QtWidgets import QLabel, QPushButton

from napari._qt.widgets.qt_extension2reader import Extension2ReaderTable
from napari.settings import get_settings


@pytest.fixture
def extension2reader_widget(qtbot):
    def _extension2reader_widget(**kwargs):
        widget = Extension2ReaderTable(**kwargs)
        widget.show()
        qtbot.addWidget(widget)

        return widget

    return _extension2reader_widget


@pytest.fixture
def tif_reader(tmp_plugin: DynamicPlugin):
    tmp2 = tmp_plugin.spawn(name='tif_reader', register=True)

    @tmp2.contribute.reader(filename_patterns=['*.tif'])
    def _(path):
        ...

    return tmp2


@pytest.fixture
def npy_reader(tmp_plugin: DynamicPlugin):
    tmp2 = tmp_plugin.spawn(name='npy_reader', register=True)

    @tmp2.contribute.reader(filename_patterns=['*.npy'])
    def _(path):
        ...

    return tmp2


def test_extension2reader_defaults(
    extension2reader_widget,
):
    get_settings().plugins.extension2reader = {}
    widget = extension2reader_widget()

    assert widget._table.rowCount() == 1
    assert (
        widget._table.itemAt(0, 0).text() == 'No filename preferences found.'
    )


def test_extension2reader_with_settings(
    extension2reader_widget,
):
    get_settings().plugins.extension2reader = {'.test': 'test-plugin'}
    widget = extension2reader_widget()

    assert widget._table.rowCount() == 1
    assert widget._table.item(0, 0).text() == '.test'
    assert (
        widget._table.cellWidget(0, 1).findChild(QLabel).text()
        == 'test-plugin'
    )


def test_extension2reader_removal(extension2reader_widget, qtbot):
<<<<<<< HEAD
    with restore_settings_on_exit():
        get_settings().plugins.extension2reader = {
            '.test': 'test-plugin',
            '.abc': 'abc-plugin',
        }
        widget = extension2reader_widget()

        assert widget._table.rowCount() == 2

        btn_to_click = widget._table.cellWidget(0, 1).findChild(QPushButton)
        qtbot.mouseClick(btn_to_click, Qt.LeftButton)

        assert get_settings().plugins.extension2reader == {
            '.abc': 'abc-plugin'
        }
        assert widget._table.rowCount() == 1
        assert widget._table.item(0, 0).text() == '.abc'

        # remove remaining extension
        btn_to_click = widget._table.cellWidget(0, 1).findChild(QPushButton)
        qtbot.mouseClick(btn_to_click, Qt.LeftButton)
        assert not get_settings().plugins.extension2reader
        assert widget._table.rowCount() == 1
        assert (
            "No filename preferences found" in widget._table.item(0, 0).text()
        )
=======
    get_settings().plugins.extension2reader = {
        '.test': 'test-plugin',
        '.abc': 'abc-plugin',
    }
    widget = extension2reader_widget()

    assert widget._table.rowCount() == 2

    btn_to_click = widget._table.cellWidget(0, 1).findChild(QPushButton)
    qtbot.mouseClick(btn_to_click, Qt.LeftButton)

    assert get_settings().plugins.extension2reader == {'.abc': 'abc-plugin'}
    assert widget._table.rowCount() == 1
    assert widget._table.item(0, 0).text() == '.abc'

    # remove remaining extension
    btn_to_click = widget._table.cellWidget(0, 1).findChild(QPushButton)
    qtbot.mouseClick(btn_to_click, Qt.LeftButton)
    assert not get_settings().plugins.extension2reader
    assert widget._table.rowCount() == 1
    assert "No filename preferences found" in widget._table.item(0, 0).text()
>>>>>>> 63e0e6d8


def test_all_readers_in_dropdown(
    extension2reader_widget, tmp_plugin, tif_reader
):
    @tmp_plugin.contribute.reader(filename_patterns=['*'])
    def _(path):
        ...

    npe2_readers = {
        tmp_plugin.name: tmp_plugin.display_name,
        tif_reader.name: tif_reader.display_name,
    }

    widget = extension2reader_widget(npe2_readers=npe2_readers)
    all_reader_display_names = list(dict(npe2_readers).values())
    all_dropdown_items = [
        widget._new_reader_dropdown.itemText(i)
        for i in range(widget._new_reader_dropdown.count())
    ]
    assert sorted(all_reader_display_names) == sorted(all_dropdown_items)


def test_directory_readers_not_in_dropdown(
    extension2reader_widget, tmp_plugin
):
    @tmp_plugin.contribute.reader(
        filename_patterns=[], accepts_directories=True
    )
    def f(path):
        ...

    widget = extension2reader_widget(
        npe2_readers={tmp_plugin.name: tmp_plugin.display_name},
        npe1_readers={},
    )
    all_dropdown_items = [
        widget._new_reader_dropdown.itemText(i)
        for i in range(widget._new_reader_dropdown.count())
    ]
    assert tmp_plugin.display_name not in all_dropdown_items


def test_filtering_readers(
    extension2reader_widget, builtins, tif_reader, npy_reader
):
    widget = extension2reader_widget(
        npe1_readers={builtins.display_name: builtins.display_name}
    )

    assert widget._new_reader_dropdown.count() == 3
    widget._filter_compatible_readers('*.npy')
    assert widget._new_reader_dropdown.count() == 2
    all_dropdown_items = [
        widget._new_reader_dropdown.itemText(i)
        for i in range(widget._new_reader_dropdown.count())
    ]
    assert (
        sorted([npy_reader.display_name, builtins.display_name])
        == all_dropdown_items
    )


def test_filtering_readers_complex_pattern(
    extension2reader_widget, npy_reader, tif_reader
):
    @tif_reader.contribute.reader(
        filename_patterns=['my-specific-folder/*.tif']
    )
    def f(path):
        ...

    widget = extension2reader_widget(npe1_readers={})

    assert widget._new_reader_dropdown.count() == 2
    widget._filter_compatible_readers('my-specific-folder/my-file.tif')
    assert widget._new_reader_dropdown.count() == 1
    all_dropdown_items = [
        widget._new_reader_dropdown.itemText(i)
        for i in range(widget._new_reader_dropdown.count())
    ]
    assert sorted([tif_reader.name]) == all_dropdown_items


def test_adding_new_preference(
    extension2reader_widget, tif_reader, npy_reader
):

    widget = extension2reader_widget(npe1_readers={})
    widget._fn_pattern_edit.setText('*.tif')
    # will be filtered and tif-reader will be only item
    widget._new_reader_dropdown.setCurrentIndex(0)

<<<<<<< HEAD
    with restore_settings_on_exit():
        get_settings().plugins.extension2reader = {}
        widget._save_new_preference(True)
        settings = get_settings().plugins.extension2reader
        assert '*.tif' in settings
        assert settings['*.tif'] == tif_reader.name
        assert (
            widget._table.item(widget._table.rowCount() - 1, 0).text()
            == '*.tif'
        )
        plugin_label = widget._table.cellWidget(
            widget._table.rowCount() - 1, 1
        ).findChild(QLabel)
        assert plugin_label.text() == tif_reader.display_name
=======
    get_settings().plugins.extension2reader = {}
    widget._save_new_preference(True)
    settings = get_settings().plugins.extension2reader
    assert '*.tif' in settings
    assert settings['*.tif'] == tif_reader.name
    assert (
        widget._table.item(widget._table.rowCount() - 1, 0).text() == '*.tif'
    )
    plugin_label = widget._table.cellWidget(
        widget._table.rowCount() - 1, 1
    ).findChild(QLabel)
    assert plugin_label.text() == tif_reader.display_name
>>>>>>> 63e0e6d8


def test_adding_new_preference_no_asterisk(
    extension2reader_widget, tif_reader, npy_reader
):

    widget = extension2reader_widget(npe1_readers={})
    widget._fn_pattern_edit.setText('.tif')
    # will be filtered and tif-reader will be only item
    widget._new_reader_dropdown.setCurrentIndex(0)

<<<<<<< HEAD
    with restore_settings_on_exit():
        get_settings().plugins.extension2reader = {}
        widget._save_new_preference(True)
        settings = get_settings().plugins.extension2reader
        assert '*.tif' in settings
        assert settings['*.tif'] == tif_reader.name
=======
    get_settings().plugins.extension2reader = {}
    widget._save_new_preference(True)
    settings = get_settings().plugins.extension2reader
    assert '*.tif' in settings
    assert settings['*.tif'] == tif_reader.name
>>>>>>> 63e0e6d8


def test_editing_preference(extension2reader_widget, tif_reader):
    tiff2 = tif_reader.spawn(register=True)

    @tiff2.contribute.reader(filename_patterns=["*.tif"])
    def ff(path):
        ...

<<<<<<< HEAD
    with restore_settings_on_exit():
        get_settings().plugins.extension2reader = {'*.tif': tif_reader.name}

        widget = extension2reader_widget()
        widget._fn_pattern_edit.setText('*.tif')
        # set to tiff2
        widget._new_reader_dropdown.setCurrentText(tiff2.display_name)
        original_row_count = widget._table.rowCount()
        widget._save_new_preference(True)
        settings = get_settings().plugins.extension2reader
        assert '*.tif' in settings
        assert settings['*.tif'] == tiff2.name
        assert widget._table.rowCount() == original_row_count
        plugin_label = widget._table.cellWidget(
            original_row_count - 1, 1
        ).findChild(QLabel)
        assert plugin_label.text() == tiff2.name
=======
    get_settings().plugins.extension2reader = {'*.tif': tif_reader.name}

    widget = extension2reader_widget()
    widget._fn_pattern_edit.setText('*.tif')
    # set to tiff2
    widget._new_reader_dropdown.setCurrentText(tiff2.display_name)
    original_row_count = widget._table.rowCount()
    widget._save_new_preference(True)
    settings = get_settings().plugins.extension2reader
    assert '*.tif' in settings
    assert settings['*.tif'] == tiff2.name
    assert widget._table.rowCount() == original_row_count
    plugin_label = widget._table.cellWidget(
        original_row_count - 1, 1
    ).findChild(QLabel)
    assert plugin_label.text() == tiff2.name
>>>>>>> 63e0e6d8
<|MERGE_RESOLUTION|>--- conflicted
+++ resolved
@@ -68,34 +68,6 @@
 
 
 def test_extension2reader_removal(extension2reader_widget, qtbot):
-<<<<<<< HEAD
-    with restore_settings_on_exit():
-        get_settings().plugins.extension2reader = {
-            '.test': 'test-plugin',
-            '.abc': 'abc-plugin',
-        }
-        widget = extension2reader_widget()
-
-        assert widget._table.rowCount() == 2
-
-        btn_to_click = widget._table.cellWidget(0, 1).findChild(QPushButton)
-        qtbot.mouseClick(btn_to_click, Qt.LeftButton)
-
-        assert get_settings().plugins.extension2reader == {
-            '.abc': 'abc-plugin'
-        }
-        assert widget._table.rowCount() == 1
-        assert widget._table.item(0, 0).text() == '.abc'
-
-        # remove remaining extension
-        btn_to_click = widget._table.cellWidget(0, 1).findChild(QPushButton)
-        qtbot.mouseClick(btn_to_click, Qt.LeftButton)
-        assert not get_settings().plugins.extension2reader
-        assert widget._table.rowCount() == 1
-        assert (
-            "No filename preferences found" in widget._table.item(0, 0).text()
-        )
-=======
     get_settings().plugins.extension2reader = {
         '.test': 'test-plugin',
         '.abc': 'abc-plugin',
@@ -117,7 +89,6 @@
     assert not get_settings().plugins.extension2reader
     assert widget._table.rowCount() == 1
     assert "No filename preferences found" in widget._table.item(0, 0).text()
->>>>>>> 63e0e6d8
 
 
 def test_all_readers_in_dropdown(
@@ -211,22 +182,6 @@
     # will be filtered and tif-reader will be only item
     widget._new_reader_dropdown.setCurrentIndex(0)
 
-<<<<<<< HEAD
-    with restore_settings_on_exit():
-        get_settings().plugins.extension2reader = {}
-        widget._save_new_preference(True)
-        settings = get_settings().plugins.extension2reader
-        assert '*.tif' in settings
-        assert settings['*.tif'] == tif_reader.name
-        assert (
-            widget._table.item(widget._table.rowCount() - 1, 0).text()
-            == '*.tif'
-        )
-        plugin_label = widget._table.cellWidget(
-            widget._table.rowCount() - 1, 1
-        ).findChild(QLabel)
-        assert plugin_label.text() == tif_reader.display_name
-=======
     get_settings().plugins.extension2reader = {}
     widget._save_new_preference(True)
     settings = get_settings().plugins.extension2reader
@@ -239,7 +194,6 @@
         widget._table.rowCount() - 1, 1
     ).findChild(QLabel)
     assert plugin_label.text() == tif_reader.display_name
->>>>>>> 63e0e6d8
 
 
 def test_adding_new_preference_no_asterisk(
@@ -251,20 +205,11 @@
     # will be filtered and tif-reader will be only item
     widget._new_reader_dropdown.setCurrentIndex(0)
 
-<<<<<<< HEAD
-    with restore_settings_on_exit():
-        get_settings().plugins.extension2reader = {}
-        widget._save_new_preference(True)
-        settings = get_settings().plugins.extension2reader
-        assert '*.tif' in settings
-        assert settings['*.tif'] == tif_reader.name
-=======
     get_settings().plugins.extension2reader = {}
     widget._save_new_preference(True)
     settings = get_settings().plugins.extension2reader
     assert '*.tif' in settings
     assert settings['*.tif'] == tif_reader.name
->>>>>>> 63e0e6d8
 
 
 def test_editing_preference(extension2reader_widget, tif_reader):
@@ -274,25 +219,6 @@
     def ff(path):
         ...
 
-<<<<<<< HEAD
-    with restore_settings_on_exit():
-        get_settings().plugins.extension2reader = {'*.tif': tif_reader.name}
-
-        widget = extension2reader_widget()
-        widget._fn_pattern_edit.setText('*.tif')
-        # set to tiff2
-        widget._new_reader_dropdown.setCurrentText(tiff2.display_name)
-        original_row_count = widget._table.rowCount()
-        widget._save_new_preference(True)
-        settings = get_settings().plugins.extension2reader
-        assert '*.tif' in settings
-        assert settings['*.tif'] == tiff2.name
-        assert widget._table.rowCount() == original_row_count
-        plugin_label = widget._table.cellWidget(
-            original_row_count - 1, 1
-        ).findChild(QLabel)
-        assert plugin_label.text() == tiff2.name
-=======
     get_settings().plugins.extension2reader = {'*.tif': tif_reader.name}
 
     widget = extension2reader_widget()
@@ -308,5 +234,4 @@
     plugin_label = widget._table.cellWidget(
         original_row_count - 1, 1
     ).findChild(QLabel)
-    assert plugin_label.text() == tiff2.name
->>>>>>> 63e0e6d8
+    assert plugin_label.text() == tiff2.name