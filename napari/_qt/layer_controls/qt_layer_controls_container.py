from typing import TYPE_CHECKING

from qtpy.QtWidgets import QFrame, QStackedWidget

from ... import layers
from ...utils import config
from ...utils.translations import trans
from .qt_image_controls import QtImageControls
from .qt_labels_controls import QtLabelsControls
from .qt_points_controls import QtPointsControls
from .qt_shapes_controls import QtShapesControls
from .qt_surface_controls import QtSurfaceControls
from .qt_tracks_controls import QtTracksControls
from .qt_vectors_controls import QtVectorsControls

if TYPE_CHECKING:
    from ...components import LayerList

layer_to_controls = {
<<<<<<< HEAD
    layers.Labels: QtLabelsControls,
    layers.Image: QtImageControls,  # must be after Labels layer
    layers.Points: QtPointsControls,
    layers.Shapes: QtShapesControls,
    layers.Surface: QtSurfaceControls,
    layers.Vectors: QtVectorsControls,
    layers.Tracks: QtTracksControls,
=======
    Labels: QtLabelsControls,
    Image: QtImageControls,
    Points: QtPointsControls,
    Shapes: QtShapesControls,
    Surface: QtSurfaceControls,
    Vectors: QtVectorsControls,
    Tracks: QtTracksControls,
>>>>>>> f25b7f93
}

if config.async_loading:
    from ...layers.image.experimental.octree_image import _OctreeImageBase

    # The user visible layer controls for OctreeImage layers are identical
    # to the regular image layer controls, for now.
    layer_to_controls[_OctreeImageBase] = QtImageControls


def create_qt_layer_controls(layer):
    """
    Create a qt controls widget for a layer based on its layer type.

    Parameters
    ----------
    layer : napari.layers._base_layer.Layer
        Layer that needs its controls widget created.

    Returns
    -------
    controls : napari.layers.base.QtLayerControls
        Qt controls widget
    """

    for layer_type, controls in layer_to_controls.items():
        if isinstance(layer, layer_type):
            return controls(layer)

    raise TypeError(
        trans._(
            'Could not find QtControls for layer of type {type_}',
            deferred=True,
            type_=type(layer),
        )
    )


class QtLayerControlsContainer(QStackedWidget):
    """Container widget for QtLayerControl widgets.

    Parameters
    ----------
    layers : napari.components.LayerList
        list of layers in the viewer.

    Attributes
    ----------
    empty_widget : qtpy.QtWidgets.QFrame
        Empty placeholder frame for when no layer is selected.
    widgets : dict
        Dictionary of key value pairs matching layer with its widget controls.
        widgets[layer] = controls
    """

    def __init__(self, layers: 'LayerList'):
        super().__init__()
        self.setProperty("emphasized", True)
        self.setMouseTracking(True)
        self.empty_widget = QFrame()
        self.widgets = {}
        self.addWidget(self.empty_widget)

        for layer in layers:
            self._add_layer(layer)
        self.setCurrentWidget(
            self.widgets.get(layers.selection.active, self.empty_widget)
        )

        layers.events.inserted.connect(self._add)
        layers.events.removed.connect(self._remove)
        layers.selection.events.active.connect(self._display)

        @self.destroyed.connect
        def _destroy():
            layers.events.inserted.disconnect(self._add)
            layers.events.removed.disconnect(self._remove)
            layers.selection.events.active.disconnect(self._display)

    def _display(self, event):
        """Change the displayed controls to be those of the target layer.

        Parameters
        ----------
        event : Event
            Event with the target layer at `event.item`.
        """
        self.setCurrentWidget(self.widgets.get(event.value, self.empty_widget))

    def _add(self, event):
        """Add the controls target layer to the list of control widgets.

        Parameters
        ----------
        event : Event
            Event with the target layer at `event.value`.
        """
        self._add_layer(event.value)

    def _add_layer(self, layer: layers.Layer):
        self.widgets[layer] = create_qt_layer_controls(layer)
        self.addWidget(self.widgets[layer])

    def _remove(self, event):
        """Remove the controls target layer from the list of control widgets.

        Parameters
        ----------
        event : Event
            Event with the target layer at `event.value`.
        """
        layer = event.value
        controls = self.widgets[layer]
        self.removeWidget(controls)
        # controls.close()
        controls.hide()
        controls.deleteLater()
        controls = None
        del self.widgets[layer]<|MERGE_RESOLUTION|>--- conflicted
+++ resolved
@@ -17,23 +17,13 @@
     from ...components import LayerList
 
 layer_to_controls = {
-<<<<<<< HEAD
     layers.Labels: QtLabelsControls,
-    layers.Image: QtImageControls,  # must be after Labels layer
+    layers.Image: QtImageControls,
     layers.Points: QtPointsControls,
     layers.Shapes: QtShapesControls,
     layers.Surface: QtSurfaceControls,
     layers.Vectors: QtVectorsControls,
     layers.Tracks: QtTracksControls,
-=======
-    Labels: QtLabelsControls,
-    Image: QtImageControls,
-    Points: QtPointsControls,
-    Shapes: QtShapesControls,
-    Surface: QtSurfaceControls,
-    Vectors: QtVectorsControls,
-    Tracks: QtTracksControls,
->>>>>>> f25b7f93
 }
 
 if config.async_loading:
