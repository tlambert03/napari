--- conflicted
+++ resolved
@@ -49,18 +49,11 @@
     controls : napari.layers.base.QtLayerControls
         Qt controls widget
     """
-<<<<<<< HEAD
-    candidates = []
-    for layer_type in layer_to_controls:
-        if isinstance(layer, layer_type):
-            candidates.append(layer_type)
-=======
     candidates = [
         layer_type
         for layer_type in layer_to_controls
         if isinstance(layer, layer_type)
     ]
->>>>>>> 51625e40
 
     if not candidates:
         raise TypeError(
