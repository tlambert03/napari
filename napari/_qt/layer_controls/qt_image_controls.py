from qtpy.QtCore import Qt
from qtpy.QtWidgets import QComboBox, QHBoxLayout, QLabel, QSlider

from ...layers.image._image_constants import (
    ComplexRendering,
    Interpolation,
    Interpolation3D,
    InterpolationComplex,
    Rendering,
)
from .qt_image_controls_base import QtBaseImageControls


class QtImageControls(QtBaseImageControls):
    """Qt view and controls for the napari Image layer.

    Parameters
    ----------
    layer : napari.layers.Image
        An instance of a napari Image layer.

    Attributes
    ----------
    attenuationSlider : qtpy.QtWidgets.QSlider
        Slider controlling attenuation rate for `attenuated_mip` mode.
    attenuationLabel : qtpy.QtWidgets.QLabel
        Label for the attenuation slider widget.
    grid_layout : qtpy.QtWidgets.QGridLayout
        Layout of Qt widget controls for the layer.
    interpComboBox : qtpy.QtWidgets.QComboBox
        Dropdown menu to select the interpolation mode for image display.
    interpLabel : qtpy.QtWidgets.QLabel
        Label for the interpolation dropdown menu.
    isoThresholdSlider : qtpy.QtWidgets.QSlider
        Slider controlling the isosurface threshold value for rendering.
    isoThresholdLabel : qtpy.QtWidgets.QLabel
        Label for the isosurface threshold slider widget.
    layer : napari.layers.Image
        An instance of a napari Image layer.
    renderComboBox : qtpy.QtWidgets.QComboBox
        Dropdown menu to select the rendering mode for image display.
    renderLabel : qtpy.QtWidgets.QLabel
        Label for the rendering mode dropdown menu.
    """

    def __init__(self, layer):
        super().__init__(layer)

        self.layer.events.interpolation.connect(self._on_interpolation_change)
        self.layer.events.rendering.connect(self._on_rendering_change)
        self.layer.events.iso_threshold.connect(self._on_iso_threshold_change)
        self.layer.events.attenuation.connect(self._on_attenuation_change)
<<<<<<< HEAD
        self.layer.dims.events.ndisplay.connect(self._on_ndisplay_change)
        self.layer.events.data.connect(self._on_data_change)
        self.layer.events.complex_rendering.connect(
            self._on_complex_rendering_change
        )
=======
        self.layer._dims.events.ndisplay.connect(self._on_ndisplay_change)
>>>>>>> abdcfb2d

        self.interpComboBox = QComboBox(self)
        self.interpComboBox.activated[str].connect(self.changeInterpolation)
        self.interpLabel = QLabel('interpolation:')

        renderComboBox = QComboBox(self)
        renderComboBox.addItems(Rendering.keys())
        index = renderComboBox.findText(
            self.layer.rendering, Qt.MatchFixedString
        )
        renderComboBox.setCurrentIndex(index)
        renderComboBox.activated[str].connect(self.changeRendering)
        self.renderComboBox = renderComboBox
        self.renderLabel = QLabel('rendering:')

        sld = QSlider(Qt.Horizontal, parent=self)
        sld.setFocusPolicy(Qt.NoFocus)
        sld.setMinimum(0)
        sld.setMaximum(100)
        sld.setSingleStep(1)
        sld.setValue(int(self.layer.iso_threshold * 100))
        sld.valueChanged.connect(self.changeIsoThreshold)
        self.isoThresholdSlider = sld
        self.isoThresholdLabel = QLabel('iso threshold:')

        sld = QSlider(Qt.Horizontal, parent=self)
        sld.setFocusPolicy(Qt.NoFocus)
        sld.setMinimum(0)
        sld.setMaximum(100)
        sld.setSingleStep(1)
        sld.setValue(int(self.layer.attenuation * 200))
        sld.valueChanged.connect(self.changeAttenuation)
        self.attenuationSlider = sld
        self.attenuationLabel = QLabel('attenuation:')

        self.contrastLimitsLabel = QLabel('contrast limits:')
        self.gammaLabel = QLabel('gamma:')

        # complex value combo
        self.complexLabel = QLabel('complex:')
        self.complexComboBox = QComboBox()
        self.complexComboBox.addItems(ComplexRendering.keys())
        self.complexComboBox.currentTextChanged.connect(self.changeComplex)

        colormap_layout = QHBoxLayout()
        if hasattr(self.layer, 'rgb') and self.layer.rgb:
            colormap_layout.addWidget(QLabel("RGB"))
            self.colormapComboBox.setVisible(False)
            self.colorbarLabel.setVisible(False)
        else:
            colormap_layout.addWidget(self.colorbarLabel)
            colormap_layout.addWidget(self.colormapComboBox)
        colormap_layout.addStretch(1)

        self._on_ndisplay_change()
        self._on_data_change()

        # grid_layout created in QtLayerControls
        # addWidget(widget, row, column, [row_span, column_span])
        self.grid_layout.addWidget(QLabel('opacity:'), 0, 0)
        self.grid_layout.addWidget(self.opacitySlider, 0, 1)
        self.grid_layout.addWidget(self.contrastLimitsLabel, 1, 0)
        self.grid_layout.addWidget(self.contrastLimitsSlider, 1, 1)
        self.grid_layout.addWidget(self.gammaLabel, 2, 0)
        self.grid_layout.addWidget(self.gammaSlider, 2, 1)
        self.grid_layout.addWidget(QLabel('colormap:'), 3, 0)
        self.grid_layout.addLayout(colormap_layout, 3, 1)
        self.grid_layout.addWidget(QLabel('blending:'), 4, 0)
        self.grid_layout.addWidget(self.blendComboBox, 4, 1)
        self.grid_layout.addWidget(self.interpLabel, 5, 0)
        self.grid_layout.addWidget(self.interpComboBox, 5, 1)
        self.grid_layout.addWidget(self.renderLabel, 6, 0)
        self.grid_layout.addWidget(self.renderComboBox, 6, 1)
        self.grid_layout.addWidget(self.isoThresholdLabel, 7, 0)
        self.grid_layout.addWidget(self.isoThresholdSlider, 7, 1)
        self.grid_layout.addWidget(self.attenuationLabel, 8, 0)
        self.grid_layout.addWidget(self.attenuationSlider, 8, 1)
        self.grid_layout.addWidget(self.complexLabel, 9, 0)
        self.grid_layout.addWidget(self.complexComboBox, 9, 1)
        self.grid_layout.setRowStretch(10, 1)
        self.grid_layout.setColumnStretch(1, 1)
        self.grid_layout.setSpacing(4)

    def changeInterpolation(self, text):
        """Change interpolation mode for image display.

        Parameters
        ----------
        text : str
            Interpolation mode used by vispy. Must be one of our supported
            modes:
            'bessel', 'bicubic', 'bilinear', 'blackman', 'catrom', 'gaussian',
            'hamming', 'hanning', 'hermite', 'kaiser', 'lanczos', 'mitchell',
            'nearest', 'spline16', 'spline36'
        """
        self.layer.interpolation = text

    def changeRendering(self, text):
        """Change rendering mode for image display.

        Parameters
        ----------
        text : str
            Rendering mode used by vispy.
            Selects a preset rendering mode in vispy that determines how
            volume is displayed:
            * translucent: voxel colors are blended along the view ray until
              the result is opaque.
            * mip: maximum intensity projection. Cast a ray and display the
              maximum value that was encountered.
            * additive: voxel colors are added along the view ray until
              the result is saturated.
            * iso: isosurface. Cast a ray until a certain threshold is
              encountered. At that location, lighning calculations are
              performed to give the visual appearance of a surface.
            * attenuated_mip: attenuated maximum intensity projection. Cast a
              ray and attenuate values based on integral of encountered values,
              display the maximum value that was encountered after attenuation.
              This will make nearer objects appear more prominent.
        """
        self.layer.rendering = text
        self._toggle_rendering_parameter_visbility()

    def changeIsoThreshold(self, value):
        """Change isosurface threshold on the layer model.

        Parameters
        ----------
        value : float
            Threshold for isosurface.
        """
        with self.layer.events.blocker(self._on_iso_threshold_change):
            self.layer.iso_threshold = value / 100

    def changeComplex(self, text):
        self.layer.complex_rendering = text

    def _on_iso_threshold_change(self, event):
        """Receive layer model isosurface change event and update the slider.

        Parameters
        ----------
        event : napari.utils.event.Event
            The napari event that triggered this method.
        """
        with self.layer.events.iso_threshold.blocker():
            self.isoThresholdSlider.setValue(
                int(self.layer.iso_threshold * 100)
            )

    def changeAttenuation(self, value):
        """Change attenuation rate for attenuated maximum intensity projection.

        Parameters
        ----------
        value : Float
            Attenuation rate for attenuated maximum intensity projection.
        """
        with self.layer.events.blocker(self._on_attenuation_change):
            self.layer.attenuation = value / 200

    def _on_attenuation_change(self, event):
        """Receive layer model attenuation change event and update the slider.

        Parameters
        ----------
        event : napari.utils.event.Event
            The napari event that triggered this method.
        """
        with self.layer.events.attenuation.blocker():
            self.attenuationSlider.setValue(int(self.layer.attenuation * 200))

    def _on_interpolation_change(self, event):
        """Receive layer interpolation change event and update dropdown menu.

        Parameters
        ----------
        event : napari.utils.event.Event
            The napari event that triggered this method.
        """
        with self.layer.events.interpolation.blocker():
            index = self.interpComboBox.findText(
                self.layer.interpolation, Qt.MatchFixedString
            )
            self.interpComboBox.setCurrentIndex(index)

    def _on_rendering_change(self, event):
        """Receive layer model rendering change event and update dropdown menu.

        Parameters
        ----------
        event : napari.utils.event.Event
            The napari event that triggered this method.
        """
        with self.layer.events.rendering.blocker():
            index = self.renderComboBox.findText(
                self.layer.rendering, Qt.MatchFixedString
            )
            self.renderComboBox.setCurrentIndex(index)
            self._toggle_rendering_parameter_visbility()

    def _on_complex_rendering_change(self, event=None):
        """Set the name of the complex_rendering mode upon change."""
        mode = self.layer.complex_rendering
        with self.layer.events.complex_rendering.blocker():
            self.complexComboBox.setCurrentText(mode)

    def _toggle_rendering_parameter_visbility(self):
        """Hide isosurface rendering parameters if they aren't needed."""
        rendering = Rendering(self.layer.rendering)
        if rendering == Rendering.ISO:
            self.isoThresholdSlider.show()
            self.isoThresholdLabel.show()
        else:
            self.isoThresholdSlider.hide()
            self.isoThresholdLabel.hide()
        if rendering == Rendering.ATTENUATED_MIP:
            self.attenuationSlider.show()
            self.attenuationLabel.show()
        else:
            self.attenuationSlider.hide()
            self.attenuationLabel.hide()

    def _update_interpolation_combo(self):
        self.interpComboBox.clear()
<<<<<<< HEAD
        if self.layer.dims.ndisplay == 3:
            interp_enum = Interpolation3D
        elif self.layer.is_complex:
            interp_enum = InterpolationComplex
        else:
            interp_enum = Interpolation

=======
        interp_enum = (
            Interpolation3D
            if self.layer._dims.ndisplay == 3
            else Interpolation
        )
>>>>>>> abdcfb2d
        self.interpComboBox.addItems(interp_enum.keys())
        index = self.interpComboBox.findText(
            self.layer.interpolation, Qt.MatchFixedString
        )
        self.interpComboBox.setCurrentIndex(index)

    def _on_ndisplay_change(self, event=None):
        """Toggle between 2D and 3D visualization modes.

        Parameters
        ----------
        event : napari.utils.event.Event, optional
            The napari event that triggered this method, default is None.
        """
        self._update_interpolation_combo()
        if self.layer._dims.ndisplay == 2:
            self.isoThresholdSlider.hide()
            self.isoThresholdLabel.hide()
            self.attenuationSlider.hide()
            self.attenuationLabel.hide()
            self.renderComboBox.hide()
            self.renderLabel.hide()
        else:
            self.renderComboBox.show()
            self.renderLabel.show()
            self._toggle_rendering_parameter_visbility()

    def _on_data_change(self, event=None):
        if self.layer.is_complex:
            self.complexComboBox.show()
            self.complexLabel.show()
        else:
            self.complexComboBox.hide()
            self.complexLabel.hide()<|MERGE_RESOLUTION|>--- conflicted
+++ resolved
@@ -50,15 +50,11 @@
         self.layer.events.rendering.connect(self._on_rendering_change)
         self.layer.events.iso_threshold.connect(self._on_iso_threshold_change)
         self.layer.events.attenuation.connect(self._on_attenuation_change)
-<<<<<<< HEAD
-        self.layer.dims.events.ndisplay.connect(self._on_ndisplay_change)
+        self.layer._dims.events.ndisplay.connect(self._on_ndisplay_change)
         self.layer.events.data.connect(self._on_data_change)
         self.layer.events.complex_rendering.connect(
             self._on_complex_rendering_change
         )
-=======
-        self.layer._dims.events.ndisplay.connect(self._on_ndisplay_change)
->>>>>>> abdcfb2d
 
         self.interpComboBox = QComboBox(self)
         self.interpComboBox.activated[str].connect(self.changeInterpolation)
@@ -284,21 +280,13 @@
 
     def _update_interpolation_combo(self):
         self.interpComboBox.clear()
-<<<<<<< HEAD
-        if self.layer.dims.ndisplay == 3:
+        if self.layer._dims.ndisplay == 3:
             interp_enum = Interpolation3D
         elif self.layer.is_complex:
             interp_enum = InterpolationComplex
         else:
             interp_enum = Interpolation
 
-=======
-        interp_enum = (
-            Interpolation3D
-            if self.layer._dims.ndisplay == 3
-            else Interpolation
-        )
->>>>>>> abdcfb2d
         self.interpComboBox.addItems(interp_enum.keys())
         index = self.interpComboBox.findText(
             self.layer.interpolation, Qt.MatchFixedString
