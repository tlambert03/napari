--- conflicted
+++ resolved
@@ -31,8 +31,6 @@
     QShortcut,
     QWidget,
 )
-
-from napari.utils.events.event import EmitterGroup
 
 from ..plugins import menu_item_template as plugin_menu_item_template
 from ..plugins import plugin_manager
@@ -60,9 +58,6 @@
 
 _sentinel = object()
 
-if TYPE_CHECKING:
-    from ..viewer import Viewer
-
 
 class _QtMainWindow(QMainWindow):
     # This was added so that someone can patch
@@ -76,18 +71,10 @@
     # *no* active windows, so we want to track the most recently active windows
     _instances: ClassVar[List[_QtMainWindow]] = []
 
-<<<<<<< HEAD
-    def __init__(self, window: Window, parent=None) -> None:
-        super().__init__(parent)
-        self._ev = None
-        self._window = window
-        self.qt_viewer = window.qt_viewer
-=======
-    def __init__(self, viewer: 'Viewer', parent=None) -> None:
+    def __init__(self, viewer: Viewer, parent=None) -> None:
         super().__init__(parent)
         self._ev = None
         self.qt_viewer = QtViewer(viewer, show_welcome_screen=True)
->>>>>>> aca4d36c
 
         self._quit_app = False
         self.setWindowIcon(QIcon(self._window_icon))
@@ -95,19 +82,11 @@
         self.setUnifiedTitleAndToolBarOnMac(True)
         center = QWidget(self)
         center.setLayout(QHBoxLayout())
-<<<<<<< HEAD
-        center.layout().addWidget(window.qt_viewer)
-        center.layout().setContentsMargins(4, 0, 4, 0)
-        self.setCentralWidget(center)
-
-        self.setWindowTitle(window.qt_viewer.viewer.title)
-=======
         center.layout().addWidget(self.qt_viewer)
         center.layout().setContentsMargins(4, 0, 4, 0)
         self.setCentralWidget(center)
 
         self.setWindowTitle(self.qt_viewer.viewer.title)
->>>>>>> aca4d36c
 
         self._maximized_flag = False
         self._window_size = None
@@ -144,7 +123,7 @@
                 self.qt_viewer.canvas._backend.screen_changed
             )
 
-    def statusBar(self) -> 'ViewerStatusBar':
+    def statusBar(self) -> ViewerStatusBar:
         return super().statusBar()
 
     def update_tooltip(self, event):
@@ -430,63 +409,19 @@
         Window menu.
     """
 
-<<<<<<< HEAD
     def __init__(self, viewer: Viewer, *, show: bool = True):
-=======
-    def __init__(self, viewer: 'Viewer', *, show: bool = True):
->>>>>>> aca4d36c
 
         # create QApplication if it doesn't already exist
         get_app()
 
-<<<<<<< HEAD
-        self._unnamed_dockwidget_count = 1
-
-        # Connect the Viewer and create the Main Window
-        self.qt_viewer = QtViewer(viewer, show_welcome_screen=True)
-        self._qt_window = _QtMainWindow(self)
-        self._status_bar = self._qt_window.statusBar()
-        self.events = EmitterGroup(self, False, closed=None)
-=======
->>>>>>> aca4d36c
         # Dictionary holding dock widgets
         self._dock_widgets: Dict[str, QtViewerDockWidget] = {}
         self._unnamed_dockwidget_count = 1
 
-<<<<<<< HEAD
-        # since we initialize canvas before window, we need to manually connect them again.
-        if self._qt_window.windowHandle() is not None:
-            self._qt_window.windowHandle().screenChanged.connect(
-                self.qt_viewer.canvas._backend.screen_changed
-            )
-
-        self._add_menubar()
-        self._add_file_menu()
-        self._add_view_menu()
-        self._add_window_menu()
-        self._add_plugins_menu()
-        self._add_help_menu()
-
-        self._status_bar.showMessage(trans._('Ready'))
-        self._help = QLabel('')
-        self._status_bar.addPermanentWidget(self._help)
-
-        self._activity_item = ActivityToggleItem()
-        self._qt_window._activity_dialog._toggleButton = self._activity_item
-
-        canvas_widg = self.qt_viewer._canvas_overlay
-        self._qt_window._activity_dialog.setParent(canvas_widg)
-        self._qt_window._activity_dialog.move_to_bottom_right()
-        self._qt_window._activity_dialog.hide()
-        self._status_bar.addPermanentWidget(self._activity_item)
-
-        viewer.theme = get_settings().appearance.theme
-=======
         # Connect the Viewer and create the Main Window
         self._qt_window = _QtMainWindow(viewer)
 
         self._add_menus()
->>>>>>> aca4d36c
         self._update_theme()
         get_settings().appearance.events.theme.connect(self._update_theme)
 
@@ -497,18 +432,6 @@
         self._add_viewer_dock_widget(
             self.qt_viewer.dockLayerList, tabify=False
         )
-<<<<<<< HEAD
-        self.window_menu.addSeparator()
-
-        if perf.USE_PERFMON:
-            # Add DebugMenu and dockPerformance if using perfmon.
-            self._debug_menu = DebugMenu(self)
-            self._add_viewer_dock_widget(self.qt_viewer.dockPerformance)
-        else:
-            self._debug_menu = None
-
-        self._connect(viewer)
-=======
         if perf.USE_PERFMON:
             self._add_viewer_dock_widget(self.qt_viewer.dockPerformance)
 
@@ -516,44 +439,10 @@
         viewer.events.help.connect(self._help_changed)
         viewer.events.title.connect(self._title_changed)
         viewer.events.theme.connect(self._update_theme)
->>>>>>> aca4d36c
 
         if show:
             self.show()
 
-<<<<<<< HEAD
-    def _connect(self, viewer):
-
-        # since we initialize canvas before window, we need to manually connect them again.
-        if self._qt_window.windowHandle() is not None:
-            self._qt_window.windowHandle().screenChanged.connect(
-                self.qt_viewer.canvas._backend.screen_changed
-            )
-
-        self._activity_item._activityBtn.clicked.connect(
-            self._toggle_activity_dock
-        )
-        self.qt_viewer._canvas_overlay.resized.connect(
-            self._qt_window._activity_dialog.move_to_bottom_right
-        )
-
-        D = self._qt_window.destroyed
-        settings = get_settings()
-        settings.appearance.events.theme.connect(self._update_theme, until=D)
-        pme = plugin_manager.events
-        pme.disabled.connect(self._rebuild_plugins_menu, until=D)
-        pme.disabled.connect(self._rebuild_samples_menu, until=D)
-        pme.registered.connect(self._rebuild_plugins_menu, until=D)
-        pme.registered.connect(self._rebuild_samples_menu, until=D)
-        pme.unregistered.connect(self._rebuild_plugins_menu, until=D)
-        pme.unregistered.connect(self._rebuild_samples_menu, until=D)
-        viewer.events.status.connect(self._status_changed, until=D)
-        viewer.events.help.connect(self._help_changed, until=D)
-        viewer.events.title.connect(self._title_changed, until=D)
-        viewer.events.theme.connect(self._update_theme, until=D)
-
-    def _add_menubar(self):
-=======
     @property
     def qt_viewer(self):
         # we should eventually choose what we'd like to be "public" here
@@ -567,7 +456,6 @@
         return self._qt_window.statusBar()
 
     def _add_menus(self):
->>>>>>> aca4d36c
         """Add menubar to napari app."""
         # TODO: move this to _QMainWindow... but then all of the Menu()
         # items will not have easy access to the methods on this Window obj.
