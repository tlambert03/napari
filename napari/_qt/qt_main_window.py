"""
Custom Qt widgets that serve as native objects that the public-facing elements
wrap.
"""
import time
import sys

# set vispy to use same backend as qtpy
from ..utils.io import imsave

from .qt_viewer import QtViewer
from .qt_about import QtAbout
from .exceptions import ExceptionHandler
from .qt_plugin_report import QtPluginErrReporter
from .qt_plugin_sorter import QtPluginSorter
from .qt_plugin_table import QtPluginTable
from .qt_debug_menu import DebugMenu

from .qt_viewer_dock_widget import QtViewerDockWidget
from ..resources import get_stylesheet
from ..utils import perf

# these "# noqa" comments are here to skip flake8 linting (E402),
# these module-level imports have to come after `app.use_app(API)`
# see discussion on #638
from qtpy.QtWidgets import (  # noqa: E402
    QApplication,
    QMessageBox,
    QMainWindow,
    QWidget,
    QHBoxLayout,
    QDockWidget,
    QLabel,
    QAction,
    QShortcut,
    QStatusBar,
    QFileDialog,
)
<<<<<<< HEAD
from qtpy.QtCore import Qt, Slot  # noqa: E402
from qtpy.QtGui import QKeySequence  # noqa: E402
=======
from qtpy.QtCore import Qt  # noqa: E402
from qtpy.QtGui import QKeySequence, QIcon  # noqa: E402
>>>>>>> ff7729e9
from .utils import QImg2array  # noqa: E402
from ..utils.theme import template  # noqa: E402


class Window:
    """Application window that contains the menu bar and viewer.

    Parameters
    ----------
    qt_viewer : QtViewer
        Contained viewer widget.

    Attributes
    ----------
    file_menu : qtpy.QtWidgets.QMenu
        File menu.
    help_menu : qtpy.QtWidgets.QMenu
        Help menu.
    main_menu : qtpy.QtWidgets.QMainWindow.menuBar
        Main menubar.
    qt_viewer : QtViewer
        Contained viewer widget.
    view_menu : qtpy.QtWidgets.QMenu
        View menu.
    window_menu : qtpy.QtWidgets.QMenu
        Window menu.
    """

    raw_stylesheet = get_stylesheet()

    def __init__(self, qt_viewer: QtViewer, *, show: bool = True):

        self.qt_viewer = qt_viewer

        self._qt_window = QMainWindow()
        self._qt_window.setAttribute(Qt.WA_DeleteOnClose)
        self._qt_window.setUnifiedTitleAndToolBarOnMac(True)
        self._qt_center = QWidget(self._qt_window)

        self._qt_window.setCentralWidget(self._qt_center)
        self._qt_window.setWindowTitle(self.qt_viewer.viewer.title)
        self._qt_center.setLayout(QHBoxLayout())
        self._status_bar = QStatusBar()
        self._qt_window.setStatusBar(self._status_bar)

        self._add_menubar()

        self._add_file_menu()
        self._add_view_menu()
        self._add_window_menu()
        self._add_plugins_menu()
        self._add_help_menu()

        self._status_bar.showMessage('Ready')
        self._help = QLabel('')
        self._status_bar.addPermanentWidget(self._help)

        self._qt_center.layout().addWidget(self.qt_viewer)
        self._qt_center.layout().setContentsMargins(4, 0, 4, 0)

        self._update_palette()

        self._add_viewer_dock_widget(self.qt_viewer.dockConsole)
        self._add_viewer_dock_widget(self.qt_viewer.dockLayerControls)
        self._add_viewer_dock_widget(self.qt_viewer.dockLayerList)

        self.qt_viewer.viewer.events.status.connect(self._status_changed)
        self.qt_viewer.viewer.events.help.connect(self._help_changed)
        self.qt_viewer.viewer.events.title.connect(self._title_changed)
        self.qt_viewer.viewer.events.palette.connect(self._update_palette)

<<<<<<< HEAD
        # instantiate the execption handler
        self.exception_handler = ExceptionHandler()
        sys.excepthook = self.exception_handler.handler
        self.exception_handler.error_message.connect(self._show_error_dialog)
=======
        if perf.USE_PERFMON:
            # Add DebugMenu if using perfmon. The DebugMenu is intended to
            # contain non-perfmon stuff as well. When it does we will want
            # a separate env variable for it.
            self._debug_menu = DebugMenu(self)

            # The QtPerformance widget only exists if we are using perfmon.
            self._add_viewer_dock_widget(self.qt_viewer.dockPerformance)
        else:
            self._debug_menu = None
>>>>>>> ff7729e9

        if show:
            self.show()

    def _add_menubar(self):
        """Add menubar to napari app."""
        self.main_menu = self._qt_window.menuBar()
        # Menubar shortcuts are only active when the menubar is visible.
        # Therefore, we set a global shortcut not associated with the menubar
        # to toggle visibility, *but*, in order to not shadow the menubar
        # shortcut, we disable it, and only enable it when the menubar is
        # hidden. See this stackoverflow link for details:
        # https://stackoverflow.com/questions/50537642/how-to-keep-the-shortcuts-of-a-hidden-widget-in-pyqt5
        self._main_menu_shortcut = QShortcut(
            QKeySequence('Ctrl+M'), self._qt_window
        )
        self._main_menu_shortcut.activated.connect(
            self._toggle_menubar_visible
        )
        self._main_menu_shortcut.setEnabled(False)

    def _toggle_menubar_visible(self):
        """Toggle visibility of app menubar.

        This function also disables or enables a global keyboard shortcut to
        show the menubar, since menubar shortcuts are only available while the
        menubar is visible.
        """
        if self.main_menu.isVisible():
            self.main_menu.setVisible(False)
            self._main_menu_shortcut.setEnabled(True)
        else:
            self.main_menu.setVisible(True)
            self._main_menu_shortcut.setEnabled(False)

    def _add_file_menu(self):
        """Add 'File' menu to app menubar."""
        open_images = QAction('Open File(s)...', self._qt_window)
        open_images.setShortcut('Ctrl+O')
        open_images.setStatusTip('Open file(s)')
        open_images.triggered.connect(self.qt_viewer._open_files_dialog)

        open_stack = QAction('Open Files as Stack...', self._qt_window)
        open_stack.setShortcut('Ctrl+Alt+O')
        open_stack.setStatusTip('Open files')
        open_stack.triggered.connect(
            self.qt_viewer._open_files_dialog_as_stack_dialog
        )

        open_folder = QAction('Open Folder...', self._qt_window)
        open_folder.setShortcut('Ctrl+Shift+O')
        open_folder.setStatusTip('Open a folder')
        open_folder.triggered.connect(self.qt_viewer._open_folder_dialog)

        save_selected_layers = QAction(
            'Save Selected Layer(s)...', self._qt_window
        )
        save_selected_layers.setShortcut('Ctrl+S')
        save_selected_layers.setStatusTip('Save selected layers')
        save_selected_layers.triggered.connect(
            lambda: self.qt_viewer._save_layers_dialog(selected=True)
        )

        save_all_layers = QAction('Save All Layers...', self._qt_window)
        save_all_layers.setShortcut('Ctrl+Shift+S')
        save_all_layers.setStatusTip('Save all layers')
        save_all_layers.triggered.connect(
            lambda: self.qt_viewer._save_layers_dialog(selected=False)
        )

        screenshot = QAction('Save Screenshot...', self._qt_window)
        screenshot.setShortcut('Alt+S')
        screenshot.setStatusTip(
            'Save screenshot of current display, default .png'
        )
        screenshot.triggered.connect(self.qt_viewer._screenshot_dialog)

        screenshot_wv = QAction(
            'Save Screenshot with Viewer...', self._qt_window
        )
        screenshot_wv.setShortcut('Alt+Shift+S')
        screenshot_wv.setStatusTip(
            'Save screenshot of current display with the viewer, default .png'
        )
        screenshot_wv.triggered.connect(self._screenshot_dialog)

        # OS X will rename this to Quit and put it in the app menu.
        exitAction = QAction('Exit', self._qt_window)
        exitAction.setShortcut('Ctrl+Q')
        exitAction.setMenuRole(QAction.QuitRole)

        def handle_exit():
            # if the event loop was started in gui_qt() then the app will be
            # named 'napari'. Since the Qapp was started by us, just close it.
            if QApplication.applicationName() == 'napari':
                QApplication.closeAllWindows()
                QApplication.quit()
            # otherwise, something else created the QApp before us (such as
            # %gui qt IPython magic).  If we quit the app in this case, then
            # *later* attemps to instantiate a napari viewer won't work until
            # the event loop is restarted with app.exec_().  So rather than
            # quit just close all the windows (and clear our app icon).
            else:
                QApplication.setWindowIcon(QIcon())
                self.close()

        exitAction.triggered.connect(handle_exit)

        self.file_menu = self.main_menu.addMenu('&File')
        self.file_menu.addAction(open_images)
        self.file_menu.addAction(open_stack)
        self.file_menu.addAction(open_folder)
        self.file_menu.addSeparator()
        self.file_menu.addAction(save_selected_layers)
        self.file_menu.addAction(save_all_layers)
        self.file_menu.addAction(screenshot)
        self.file_menu.addAction(screenshot_wv)
        self.file_menu.addSeparator()
        self.file_menu.addAction(exitAction)

    def _add_view_menu(self):
        """Add 'View' menu to app menubar."""
        toggle_visible = QAction('Toggle Menubar Visibility', self._qt_window)
        toggle_visible.setShortcut('Ctrl+M')
        toggle_visible.setStatusTip('Hide Menubar')
        toggle_visible.triggered.connect(self._toggle_menubar_visible)
        toggle_theme = QAction('Toggle Theme', self._qt_window)
        toggle_theme.setShortcut('Ctrl+Shift+T')
        toggle_theme.setStatusTip('Toggle theme')
        toggle_theme.triggered.connect(self.qt_viewer.viewer._toggle_theme)
        self.view_menu = self.main_menu.addMenu('&View')
        self.view_menu.addAction(toggle_visible)
        self.view_menu.addAction(toggle_theme)

    def _add_window_menu(self):
        """Add 'Window' menu to app menubar."""
        exit_action = QAction("Close Window", self._qt_window)
        exit_action.setShortcut("Ctrl+W")
        exit_action.setStatusTip('Close napari window')
        exit_action.triggered.connect(self._qt_window.close)
        self.window_menu = self.main_menu.addMenu('&Window')
        self.window_menu.addAction(exit_action)

    def _add_plugins_menu(self):
        """Add 'Plugins' menu to app menubar."""
        self.plugins_menu = self.main_menu.addMenu('&Plugins')

        list_plugins_action = QAction(
            "List Installed Plugins...", self._qt_window
        )
        list_plugins_action.setStatusTip('List installed plugins')
        list_plugins_action.triggered.connect(self._show_plugin_list)
        self.plugins_menu.addAction(list_plugins_action)

        order_plugin_action = QAction("Plugin Call Order...", self._qt_window)
        order_plugin_action.setStatusTip('Change call order for plugins')
        order_plugin_action.triggered.connect(self._show_plugin_sorter)
        self.plugins_menu.addAction(order_plugin_action)

        report_plugin_action = QAction("Plugin Errors...", self._qt_window)
        report_plugin_action.setStatusTip(
            'Review stack traces for plugin exceptions and notify developers'
        )
        report_plugin_action.triggered.connect(self._show_plugin_err_reporter)
        self.plugins_menu.addAction(report_plugin_action)

    def _show_plugin_list(self, plugin_manager=None):
        """Show dialog with a table of installed plugins and metadata."""
        QtPluginTable(self._qt_window).exec_()

    def _show_plugin_sorter(self):
        """Show dialog that allows users to sort the call order of plugins."""
        plugin_sorter = QtPluginSorter(parent=self._qt_window)
        dock_widget = self.add_dock_widget(
            plugin_sorter, name='Plugin Sorter', area="right"
        )
        plugin_sorter.finished.connect(dock_widget.close)
        plugin_sorter.finished.connect(plugin_sorter.deleteLater)
        plugin_sorter.finished.connect(dock_widget.deleteLater)

    def _show_plugin_err_reporter(self):
        """Show dialog that allows users to review and report plugin errors."""
        plugin_sorter = QtPluginErrReporter(parent=self._qt_window)
        plugin_sorter.exec_()

    def _add_help_menu(self):
        """Add 'Help' menu to app menubar."""
        self.help_menu = self.main_menu.addMenu('&Help')

        about_action = QAction("napari Info", self._qt_window)
        about_action.setShortcut("Ctrl+/")
        about_action.setStatusTip('About napari')
        about_action.triggered.connect(
            lambda e: QtAbout.showAbout(self.qt_viewer)
        )
        self.help_menu.addAction(about_action)

        about_key_bindings = QAction("Show Key Bindings", self._qt_window)
        about_key_bindings.setShortcut("Ctrl+Alt+/")
        about_key_bindings.setShortcutContext(Qt.ApplicationShortcut)
        about_key_bindings.setStatusTip('key_bindings')
        about_key_bindings.triggered.connect(
            self.qt_viewer.show_key_bindings_dialog
        )
        self.help_menu.addAction(about_key_bindings)

    def add_dock_widget(
        self,
        widget: QWidget,
        *,
        name: str = '',
        area: str = 'bottom',
        allowed_areas=None,
        shortcut=None,
    ):
        """Convenience method to add a QDockWidget to the main window

        Parameters
        ----------
        widget : QWidget
            `widget` will be added as QDockWidget's main widget.
        name : str, optional
            Name of dock widget to appear in window menu.
        area : str
            Side of the main window to which the new dock widget will be added.
            Must be in {'left', 'right', 'top', 'bottom'}
        allowed_areas : list[str], optional
            Areas, relative to main window, that the widget is allowed dock.
            Each item in list must be in {'left', 'right', 'top', 'bottom'}
            By default, all areas are allowed.
        shortcut : str, optional
            Keyboard shortcut to appear in dropdown menu.

        Returns
        -------
        dock_widget : QtViewerDockWidget
            `dock_widget` that can pass viewer events.
        """

        dock_widget = QtViewerDockWidget(
            self.qt_viewer,
            widget,
            name=name,
            area=area,
            allowed_areas=allowed_areas,
            shortcut=shortcut,
        )
        self._add_viewer_dock_widget(dock_widget)
        return dock_widget

    def _add_viewer_dock_widget(self, dock_widget: QtViewerDockWidget):
        """Add a QtViewerDockWidget to the main window

        Parameters
        ----------
        dock_widget : QtViewerDockWidget
            `dock_widget` will be added to the main window.
        """
        dock_widget.setParent(self._qt_window)
        self._qt_window.addDockWidget(dock_widget.qt_area, dock_widget)
        action = dock_widget.toggleViewAction()
        action.setStatusTip(dock_widget.name)
        action.setText(dock_widget.name)
        if dock_widget.shortcut is not None:
            action.setShortcut(dock_widget.shortcut)
        self.window_menu.addAction(action)

    def remove_dock_widget(self, widget):
        """Removes specified dock widget.

        Parameters
        ----------
            widget : QWidget | str
                If widget == 'all', all docked widgets will be removed.
        """
        if widget == 'all':
            for dw in self._qt_window.findChildren(QDockWidget):
                self._qt_window.removeDockWidget(dw)
        else:
            self._qt_window.removeDockWidget(widget)

    def resize(self, width, height):
        """Resize the window.

        Parameters
        ----------
        width : int
            Width in logical pixels.
        height : int
            Height in logical pixels.
        """
        self._qt_window.resize(width, height)

    def show(self):
        """Resize, show, and bring forward the window."""
        self._qt_window.resize(self._qt_window.layout().sizeHint())
        self._qt_window.show()
        # Resize axis labels now that window is shown
        self.qt_viewer.dims._resize_axis_labels()

        # We want to call Window._qt_window.raise_() in every case *except*
        # when instantiating a viewer within a gui_qt() context for the
        # _first_ time within the Qt app's lifecycle.
        #
        # `app_name` will be "napari" iff the application was instantiated in
        # gui_qt(). isActiveWindow() will be True if it is the second time a
        # _qt_window has been created. See #732
        app_name = QApplication.instance().applicationName()
        if app_name != 'napari' or self._qt_window.isActiveWindow():
            self._qt_window.raise_()  # for macOS
            self._qt_window.activateWindow()  # for Windows

    def _update_palette(self, event=None):
        """Update widget color palette."""
        # set window styles which don't use the primary stylesheet
        # FIXME: this is a problem with the stylesheet not using properties
        palette = self.qt_viewer.viewer.palette
        self._status_bar.setStyleSheet(
            template(
                'QStatusBar { background: {{ background }}; '
                'color: {{ text }}; }',
                **palette,
            )
        )
        self._qt_center.setStyleSheet(
            template('QWidget { background: {{ background }}; }', **palette)
        )
        self._qt_window.setStyleSheet(template(self.raw_stylesheet, **palette))

    def _status_changed(self, event):
        """Update status bar.

        Parameters
        ----------
        event : qtpy.QtCore.QEvent
            Event from the Qt context.
        """
        self._status_bar.showMessage(event.text)

    def _title_changed(self, event):
        """Update window title.

        Parameters
        ----------
        event : qtpy.QtCore.QEvent
            Event from the Qt context.
        """
        self._qt_window.setWindowTitle(event.text)

    def _help_changed(self, event):
        """Update help message on status bar.

        Parameters
        ----------
        event : qtpy.QtCore.QEvent
            Event from the Qt context.
        """
        self._help.setText(event.text)

    def _screenshot_dialog(self):
        """Save screenshot of current display with viewer, default .png"""
        filename, _ = QFileDialog.getSaveFileName(
            parent=self.qt_viewer,
            caption='Save screenshot with viewer',
            directory=self.qt_viewer._last_visited_dir,  # home dir by default
            filter="Image files (*.png *.bmp *.gif *.tif *.tiff)",  # first one used by default
            # jpg and jpeg not included as they don't support an alpha channel
        )
        if (filename != '') and (filename is not None):
            # double check that an appropriate extension has been added as the
            # filter option does not always add an extension on linux and windows
            # see https://bugreports.qt.io/browse/QTBUG-27186
            image_extensions = ('.bmp', '.gif', '.png', '.tif', '.tiff')
            if not filename.endswith(image_extensions):
                filename = filename + '.png'
            self.screenshot(path=filename)

    def screenshot(self, path=None):
        """Take currently displayed viewer and convert to an image array.

        Parameters
        ----------
        path : str
            Filename for saving screenshot image.

        Returns
        -------
        image : array
            Numpy array of type ubyte and shape (h, w, 4). Index [0, 0] is the
            upper-left corner of the rendered region.
        """
        img = self._qt_window.grab().toImage()
        if path is not None:
            imsave(path, QImg2array(img))  # scikit-image imsave method
        return QImg2array(img)

    @Slot(str, str, str, str)
    def _show_error_dialog(self, errMsg, title=None, info=None, detail=None):
        msg_box = QMessageBox()
        msg_box.setWindowTitle(title or "Napari Error")
        msg_box.setIcon(QMessageBox.Warning)
        msg_box.setText(errMsg)
        if info:
            msg_box.setInformativeText(info + "\n")
        if detail:
            msg_box.setDetailedText(detail)
            msg_box.setStyleSheet(
                """QTextEdit{
                    min-width: 800px;
                    font-size: 12px;
                    font-weight: 400;
                }"""
            )

        msg_box.exec_()

    def close(self):
        """Close the viewer window and cleanup sub-widgets."""
        # on some versions of Darwin, exiting while fullscreen seems to tickle
        # some bug deep in NSWindow.  This forces the fullscreen keybinding
        # test to complete its draw cycle, then pop back out of fullscreen.
        if self._qt_window.isFullScreen():
            self._qt_window.showNormal()
            for i in range(8):
                time.sleep(0.1)
                QApplication.processEvents()
        self.qt_viewer.close()
        self._qt_window.close()
        del self._qt_window<|MERGE_RESOLUTION|>--- conflicted
+++ resolved
@@ -36,13 +36,8 @@
     QStatusBar,
     QFileDialog,
 )
-<<<<<<< HEAD
 from qtpy.QtCore import Qt, Slot  # noqa: E402
-from qtpy.QtGui import QKeySequence  # noqa: E402
-=======
-from qtpy.QtCore import Qt  # noqa: E402
 from qtpy.QtGui import QKeySequence, QIcon  # noqa: E402
->>>>>>> ff7729e9
 from .utils import QImg2array  # noqa: E402
 from ..utils.theme import template  # noqa: E402
 
@@ -114,12 +109,10 @@
         self.qt_viewer.viewer.events.title.connect(self._title_changed)
         self.qt_viewer.viewer.events.palette.connect(self._update_palette)
 
-<<<<<<< HEAD
         # instantiate the execption handler
         self.exception_handler = ExceptionHandler()
         sys.excepthook = self.exception_handler.handler
         self.exception_handler.error_message.connect(self._show_error_dialog)
-=======
         if perf.USE_PERFMON:
             # Add DebugMenu if using perfmon. The DebugMenu is intended to
             # contain non-perfmon stuff as well. When it does we will want
@@ -130,7 +123,6 @@
             self._add_viewer_dock_widget(self.qt_viewer.dockPerformance)
         else:
             self._debug_menu = None
->>>>>>> ff7729e9
 
         if show:
             self.show()
