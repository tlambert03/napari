--- conflicted
+++ resolved
@@ -2,31 +2,23 @@
 Custom Qt widgets that serve as native objects that the public-facing elements
 wrap.
 """
-<<<<<<< HEAD
 # set vispy to use same backend as qtpy
 from qtpy import API_NAME
 from vispy import app
-=======
 import time
 
 # set vispy to use same backend as qtpy
 from skimage.io import imsave
->>>>>>> a9a37b4b
 
 from .qt_about import QtAbout
 from .qt_preferences import PreferencesWindow
 from ..settings import SETTINGS, RESTORE_GEOMETRY
 from .qt_viewer_dock_widget import QtViewerDockWidget
-<<<<<<< HEAD
-from ..resources import stylesheet
+from ..resources import get_stylesheet
 from .utils import qbytearray_to_str, str_to_qbytearray, is_qbyte
-
 
 app.use_app(API_NAME)
 del app
-=======
-from ..resources import get_stylesheet
->>>>>>> a9a37b4b
 
 # these "# noqa" comments are here to skip flake8 linting (E402),
 # these module-level imports have to come after `app.use_app(API)`
@@ -72,11 +64,8 @@
         Window menu.
     """
 
-<<<<<<< HEAD
-=======
     raw_stylesheet = get_stylesheet()
 
->>>>>>> a9a37b4b
     def __init__(self, qt_viewer, *, show=True):
 
         self.qt_viewer = qt_viewer
@@ -172,28 +161,23 @@
         )
         open_folder.triggered.connect(self.qt_viewer._open_folder)
 
-<<<<<<< HEAD
         open_preferences = QAction('Preferences...', self._qt_window)
         open_preferences.setShortcut('Ctrl-,')
         open_preferences.triggered.connect(self.show_preferences)
-=======
+
         screenshot = QAction('Screenshot', self._qt_window)
         screenshot.setShortcut('Ctrl+Alt+S')
         screenshot.setStatusTip(
             'Save screenshot of current display, default .png'
         )
         screenshot.triggered.connect(self.qt_viewer._save_screenshot)
->>>>>>> a9a37b4b
 
         self.file_menu = self.main_menu.addMenu('&File')
         self.file_menu.addAction(open_images)
         self.file_menu.addAction(open_stack)
         self.file_menu.addAction(open_folder)
-<<<<<<< HEAD
         self.file_menu.addAction(open_preferences)
-=======
         self.file_menu.addAction(screenshot)
->>>>>>> a9a37b4b
 
     def _add_view_menu(self):
         """Add 'View' menu to app menubar."""
@@ -358,7 +342,7 @@
         self._qt_center.setStyleSheet(
             template('QWidget { background: {{ background }}; }', **palette)
         )
-        self._qt_window.setStyleSheet(template(stylesheet, **palette))
+        self._qt_window.setStyleSheet(template(self.raw_stylesheet, **palette))
 
     def _status_changed(self, event):
         """Update status bar.
@@ -409,7 +393,6 @@
             imsave(path, QImg2array(img))  # scikit-image imsave method
         return QImg2array(img)
 
-<<<<<<< HEAD
     def show_preferences(self):
         win = PreferencesWindow()
         palette = self.qt_viewer.viewer.palette
@@ -436,25 +419,17 @@
                 geometry = str_to_qbytearray(geometry)
             self._qt_window.restoreGeometry(geometry)
 
-    def closeEvent(self, event):
-        # Forward close event to the console to trigger proper shutdown
-        self.qt_viewer.console.shutdown()
-        # if the viewer.QtDims object is playing an axis, we need to terminate the
-        # AnimationThread before close, otherwise it will cauyse a segFault or Abort trap.
-        # (calling stop() when no animation is occuring is also not a problem)
-        self.qt_viewer.dims.stop()
+    def close(self):
+        """Close the viewer window and cleanup sub-widgets."""
+        # on some versions of Darwin, exiting while fullscreen seems to tickle
+        # some bug deep in NSWindow.  This forces the fullscreen keybinding
+        # test to complete its draw cycle, then pop back out of fullscreen.
         state = qbytearray_to_str(self._qt_window.saveState())
         geometry = qbytearray_to_str(self._qt_window.saveGeometry())
         SETTINGS.setValue('mainWindow/state', state)
         SETTINGS.setValue('mainWindow/geometry', geometry)
         SETTINGS.sync()
-        event.accept()
-=======
-    def close(self):
-        """Close the viewer window and cleanup sub-widgets."""
-        # on some versions of Darwin, exiting while fullscreen seems to tickle
-        # some bug deep in NSWindow.  This forces the fullscreen keybinding
-        # test to complete its draw cycle, then pop back out of fullscreen.
+
         if self._qt_window.isFullScreen():
             self._qt_window.showNormal()
             for i in range(8):
@@ -462,5 +437,4 @@
                 QApplication.processEvents()
         self.qt_viewer.close()
         self._qt_window.close()
-        del self._qt_window
->>>>>>> a9a37b4b
+        del self._qt_window