--- conflicted
+++ resolved
@@ -137,11 +137,10 @@
                 self._qt_viewer.canvas._backend.screen_changed
             )
 
-<<<<<<< HEAD
         # this is the line that initializes any Qt-based app-model Actions that
         # were defined somewhere in the `_qt` module and imported in init_qactions
         init_qactions()
-=======
+
         self.status_throttler = QSignalThrottler(parent=self)
         self.status_throttler.setTimeout(50)
 
@@ -155,7 +154,6 @@
         self.status_throttler.triggered.connect(
             viewer._update_status_bar_from_cursor
         )
->>>>>>> 1f02839d
 
     def statusBar(self) -> 'ViewerStatusBar':
         return super().statusBar()
