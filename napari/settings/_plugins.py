from enum import Enum
from typing import Dict, List, Set

from pydantic import Field
from typing_extensions import TypedDict

from ..utils.misc import running_as_bundled_app, running_as_constructor_app
from ..utils.translations import trans
from ._base import EventedSettings


class PluginHookOption(TypedDict):
    """Custom type specifying plugin, hook implementation function name, and enabled state."""

    plugin: str
    enabled: bool


CallOrderDict = Dict[str, List[PluginHookOption]]


class PluginAPI(str, Enum):
    napari_hub = 'napari hub'
    pypi = 'PyPI'


<<<<<<< HEAD
class PluginsSettings(EventedModel):
    use_npe2_adaptor: bool = Field(
        True,
        title=trans._("Use npe2 adaptor"),
        description=trans._(
            "Use npe2-adaptor for first generation plugins. When an npe1 "
            "plugin is found, this option will import its contributions and "
            "create/cache a 'shim' npe2 manifest that allows it to be treated "
            "like an npe2 plugin (with delayed imports, etc...)",
        ),
=======
class PluginsSettings(EventedSettings):
    use_npe2_adaptor: bool = Field(
        False,
        title=trans._("Use npe2 adaptor"),
        description=trans._(
            "Use npe2-adaptor for first generation plugins.\nWhen an npe1 plugin is found, this option will\nimport its contributions and create/cache\na 'shim' npe2 manifest that allows it to be treated\nlike an npe2 plugin (with delayed imports, etc...)",
        ),
        requires_restart=True,
>>>>>>> e0cc713d
    )
    plugin_api: PluginAPI = Field(
        PluginAPI.napari_hub,
        title=trans._("Plugin API"),
        description=trans._(
            "Use the following API for querying plugin information.",
        ),
    )

    disabled_plugins: Set[str] = Field(
        set(),
        title=trans._("Disabled plugins"),
        description=trans._(
            "Plugins to disable on application start.",
        ),
    )
    extension2reader: Dict[str, str] = Field(
        default_factory=dict,
        title=trans._('File extension readers'),
        description=trans._(
            'Assign file extensions to specific reader plugins'
        ),
    )
    extension2writer: Dict[str, str] = Field(
        default_factory=dict,
        title=trans._('Writer plugin extension association.'),
        description=trans._(
            'Assign file extensions to specific writer plugins'
        ),
    )

    class Config:
        use_enum_values = False

    class NapariConfig:
        # Napari specific configuration
        preferences_exclude = [
            'schema_version',
            'disabled_plugins',
            'extension2writer',
        ]

        if running_as_bundled_app() or running_as_constructor_app():
            preferences_exclude.append('plugin_api')<|MERGE_RESOLUTION|>--- conflicted
+++ resolved
@@ -24,27 +24,14 @@
     pypi = 'PyPI'
 
 
-<<<<<<< HEAD
-class PluginsSettings(EventedModel):
+class PluginsSettings(EventedSettings):
     use_npe2_adaptor: bool = Field(
         True,
-        title=trans._("Use npe2 adaptor"),
-        description=trans._(
-            "Use npe2-adaptor for first generation plugins. When an npe1 "
-            "plugin is found, this option will import its contributions and "
-            "create/cache a 'shim' npe2 manifest that allows it to be treated "
-            "like an npe2 plugin (with delayed imports, etc...)",
-        ),
-=======
-class PluginsSettings(EventedSettings):
-    use_npe2_adaptor: bool = Field(
-        False,
         title=trans._("Use npe2 adaptor"),
         description=trans._(
             "Use npe2-adaptor for first generation plugins.\nWhen an npe1 plugin is found, this option will\nimport its contributions and create/cache\na 'shim' npe2 manifest that allows it to be treated\nlike an npe2 plugin (with delayed imports, etc...)",
         ),
         requires_restart=True,
->>>>>>> e0cc713d
     )
     plugin_api: PluginAPI = Field(
         PluginAPI.napari_hub,
