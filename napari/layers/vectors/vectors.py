import warnings
from copy import copy
from typing import Dict, List, Tuple, Union

import numpy as np
import pandas as pd

from ...utils.colormaps import Colormap, ValidColormapArg
from ...utils.events import Event
from ...utils.events.custom_types import Array
from ...utils.translations import trans
from ..base import Layer
from ..utils._color_manager_constants import ColorMode
from ..utils.color_manager import ColorManager
from ..utils.color_transformations import ColorType
from ..utils.layer_utils import _FeatureTable
from ._vector_utils import fix_data_vectors


class Vectors(Layer):
    """
    Vectors layer renders lines onto the canvas.

    Parameters
    ----------
    data : (N, 2, D) or (N1, N2, ..., ND, D) array
        An (N, 2, D) array is interpreted as "coordinate-like" data and a
        list of N vectors with start point and projections of the vector in
        D dimensions. An (N1, N2, ..., ND, D) array is interpreted as
        "image-like" data where there is a length D vector of the
        projections at each pixel.
    ndim : int
        Number of dimensions for vectors. When data is not None, ndim must be D.
        An empty vectors layer can be instantiated with arbitrary ndim.
    features : dict[str, array-like] or DataFrame
        Features table where each row corresponds to a vector and each column
        is a feature.
    properties : dict {str: array (N,)}, DataFrame
        Properties for each vector. Each property should be an array of length N,
        where N is the number of vectors.
    property_choices : dict {str: array (N,)}
        possible values for each property.
    edge_width : float
        Width for all vectors in pixels.
    length : float
        Multiplicative factor on projections for length of all vectors.
    edge_color : str
        Color of all of the vectors.
    edge_color_cycle : np.ndarray, list
        Cycle of colors (provided as string name, RGB, or RGBA) to map to edge_color if a
        categorical attribute is used color the vectors.
    edge_colormap : str, napari.utils.Colormap
        Colormap to set vector color if a continuous attribute is used to set edge_color.
    edge_contrast_limits : None, (float, float)
        clims for mapping the property to a color map. These are the min and max value
        of the specified property that are mapped to 0 and 1, respectively.
        The default value is None. If set the none, the clims will be set to
        (property.min(), property.max())
    out_of_slice_display : bool
        If True, renders vectors not just in central plane but also slightly out of slice
        according to specified point marker size.
    name : str
        Name of the layer.
    metadata : dict
        Layer metadata.
    scale : tuple of float
        Scale factors for the layer.
    translate : tuple of float
        Translation values for the layer.
    rotate : float, 3-tuple of float, or n-D array.
        If a float convert into a 2D rotation matrix using that value as an
        angle. If 3-tuple convert into a 3D rotation matrix, using a yaw,
        pitch, roll convention. Otherwise assume an nD rotation. Angles are
        assumed to be in degrees. They can be converted from radians with
        np.degrees if needed.
    shear : 1-D array or n-D array
        Either a vector of upper triangular values, or an nD shear matrix with
        ones along the main diagonal.
    affine : n-D array or napari.utils.transforms.Affine
        (N+1, N+1) affine transformation matrix in homogeneous coordinates.
        The first (N, N) entries correspond to a linear transform and
        the final column is a length N translation vector and a 1 or a napari
        `Affine` transform object. Applied as an extra transform on top of the
        provided scale, rotate, and shear values.
    opacity : float
        Opacity of the layer visual, between 0.0 and 1.0.
    blending : str
        One of a list of preset blending modes that determines how RGB and
        alpha values of the layer visual get mixed. Allowed values are
        {'opaque', 'translucent', and 'additive'}.
    visible : bool
        Whether the layer visual is currently being displayed.
    cache : bool
        Whether slices of out-of-core datasets should be cached upon retrieval.
        Currently, this only applies to dask arrays.

    Attributes
    ----------
    data : (N, 2, D) array
        The start point and projections of N vectors in D dimensions.
    features : Dataframe-like
        Features table where each row corresponds to a vector and each column
        is a feature.
    feature_defaults : DataFrame-like
        Stores the default value of each feature in a table with one row.
    properties : dict {str: array (N,)}, DataFrame
        Properties for each vector. Each property should be an array of length N,
        where N is the number of vectors.
    edge_width : float
        Width for all vectors in pixels.
    length : float
        Multiplicative factor on projections for length of all vectors.
    edge_color : str
        Color of all of the vectors.
    edge_color_cycle : np.ndarray, list
        Cycle of colors (provided as string name, RGB, or RGBA) to map to edge_color if a
        categorical attribute is used color the vectors.
    edge_colormap : str, napari.utils.Colormap
        Colormap to set vector color if a continuous attribute is used to set edge_color.
    edge_contrast_limits : None, (float, float)
        clims for mapping the property to a color map. These are the min and max value
        of the specified property that are mapped to 0 and 1, respectively.
        The default value is None. If set the none, the clims will be set to
        (property.min(), property.max())
    out_of_slice_display : bool
        If True, renders vectors not just in central plane but also slightly out of slice
        according to specified point marker size.

    Notes
    -----
    _view_data : (M, 2, 2) array
        The start point and projections of N vectors in 2D for vectors whose
        start point is in the currently viewed slice.
    _view_color : (M, 4) np.ndarray
        colors for the M in view vectors
    _view_indices : (1, M) array
        indices for the M in view vectors
    _view_alphas : (M,) or float
        relative opacity for the M in view vectors
    _property_choices : dict {str: array (N,)}
        Possible values for the properties in Vectors.properties.
    _max_vectors_thumbnail : int
        The maximum number of vectors that will ever be used to render the
        thumbnail. If more vectors are present then they are randomly
        subsampled.
    """

    # The max number of vectors that will ever be used to render the thumbnail
    # If more vectors are present then they are randomly subsampled
    _max_vectors_thumbnail = 1024

    def __init__(
        self,
        data=None,
        *,
        ndim=None,
        features=None,
        properties=None,
        property_choices=None,
        edge_width=1,
        edge_color='red',
        edge_color_cycle=None,
        edge_colormap='viridis',
        edge_contrast_limits=None,
        out_of_slice_display=False,
        length=1,
        name=None,
        metadata=None,
        scale=None,
        translate=None,
        rotate=None,
        shear=None,
        affine=None,
        opacity=0.7,
        blending='translucent',
        visible=True,
        cache=True,
        experimental_clipping_planes=None,
    ):
        if ndim is None and scale is not None:
            ndim = len(scale)

        data, ndim = fix_data_vectors(data, ndim)

        super().__init__(
            data,
            ndim,
            name=name,
            metadata=metadata,
            scale=scale,
            translate=translate,
            rotate=rotate,
            shear=shear,
            affine=affine,
            opacity=opacity,
            blending=blending,
            visible=visible,
            cache=cache,
            experimental_clipping_planes=experimental_clipping_planes,
        )

        # events for non-napari calculations
        self.events.add(
            length=Event,
            edge_width=Event,
            edge_color=Event,
            edge_color_mode=Event,
            properties=Event,
<<<<<<< HEAD
            n_dimensional=Event,
            fixed_canvas_size=Event,
=======
            out_of_slice_display=Event,
>>>>>>> 6a3e11aa
        )

        # Save the vector style params
        self._edge_width = edge_width
        self._out_of_slice_display = out_of_slice_display

        self._length = float(length)

        self._data = data

        self._feature_table = _FeatureTable.from_layer(
            features=features,
            properties=properties,
            property_choices=property_choices,
            num_data=len(self.data),
        )

        self._edge = ColorManager._from_layer_kwargs(
            n_colors=len(self.data),
            colors=edge_color,
            continuous_colormap=edge_colormap,
            contrast_limits=edge_contrast_limits,
            categorical_colormap=edge_color_cycle,
            properties=self.properties
            if self._data.size > 0
            else self.property_choices,
        )

        # Data containing vectors in the currently viewed slice
        self._view_data = np.empty((0, 2, 2))
        self._view_indices = np.empty(0).astype(int)
        self._view_alphas = 1.0

        # now that everything is set up, make the layer visible (if set to visible)
        self._update_dims()
        self.visible = visible

    @property
    def data(self) -> np.ndarray:
        """(N, 2, D) array: start point and projections of vectors."""
        return self._data

    @data.setter
    def data(self, vectors: np.ndarray):
        previous_n_vectors = len(self.data)

        self._data, _ = fix_data_vectors(vectors, self.ndim)
        n_vectors = len(self.data)

        # Adjust the props/color arrays when the number of vectors has changed
        with self.events.blocker_all():
            with self._edge.events.blocker_all():
                self._feature_table.resize(n_vectors)
                if n_vectors < previous_n_vectors:
                    # If there are now fewer points, remove the size and colors of the
                    # extra ones
                    if len(self._edge.colors) > n_vectors:
                        self._edge._remove(
                            np.arange(n_vectors, len(self._edge.colors))
                        )

                elif n_vectors > previous_n_vectors:
                    # If there are now more points, add the size and colors of the
                    # new ones
                    adding = n_vectors - previous_n_vectors
                    self._edge._add(n_colors=adding)

        self._update_dims()
        self.events.data(value=self.data)
        self._set_editable()

    @property
    def features(self):
        """Dataframe-like features table.

        It is an implementation detail that this is a `pandas.DataFrame`. In the future,
        we will target the currently-in-development Data API dataframe protocol [1].
        This will enable us to use alternate libraries such as xarray or cuDF for
        additional features without breaking existing usage of this.

        If you need to specifically rely on the pandas API, please coerce this to a
        `pandas.DataFrame` using `features_to_pandas_dataframe`.

        References
        ----------
        .. [1]: https://data-apis.org/dataframe-protocol/latest/API.html
        """
        return self._feature_table.values

    @features.setter
    def features(
        self,
        features: Union[Dict[str, np.ndarray], pd.DataFrame],
    ) -> None:
        self._feature_table.set_values(features, num_data=len(self.data))
        if self._edge.color_properties is not None:
            if self._edge.color_properties.name not in self.features:
                self._edge.color_mode = ColorMode.DIRECT
                self._edge.color_properties = None
                warnings.warn(
                    trans._(
                        'property used for edge_color dropped',
                        deferred=True,
                    ),
                    RuntimeWarning,
                )
            else:
                edge_color_name = self._edge.color_properties.name
                property_values = self.features[edge_color_name].to_numpy()
                self._edge.color_properties = {
                    'name': edge_color_name,
                    'values': property_values,
                    'current_value': self.feature_defaults[edge_color_name][0],
                }
        self.events.properties()

    @property
    def properties(self) -> Dict[str, np.ndarray]:
        """dict {str: array (N,)}, DataFrame: Annotations for each point"""
        return self._feature_table.properties()

    @properties.setter
    def properties(self, properties: Dict[str, Array]):
        self.features = properties

    @property
    def feature_defaults(self):
        """Dataframe-like with one row of feature default values.

        See `features` for more details on the type of this property.
        """
        return self._feature_table.defaults

    @property
    def property_choices(self) -> Dict[str, np.ndarray]:
        return self._feature_table.choices()

    def _get_state(self):
        """Get dictionary of layer state.

        Returns
        -------
        state : dict
            Dictionary of layer state.
        """
        state = self._get_base_state()
        state.update(
            {
                'length': self.length,
                'edge_width': self.edge_width,
                'edge_color': self.edge_color,
                'edge_color_cycle': self.edge_color_cycle,
                'edge_colormap': self.edge_colormap.name,
                'edge_contrast_limits': self.edge_contrast_limits,
                'data': self.data,
                'properties': self.properties,
                'property_choices': self.property_choices,
                'ndim': self.ndim,
                'features': self.features,
                'out_of_slice_display': self.out_of_slice_display,
            }
        )
        return state

    def _get_ndim(self) -> int:
        """Determine number of dimensions of the layer."""
        return self.data.shape[2]

    @property
    def _extent_data(self) -> np.ndarray:
        """Extent of layer in data coordinates.

        Returns
        -------
        extent_data : array, shape (2, D)
        """
        if len(self.data) == 0:
            extrema = np.full((2, self.ndim), np.nan)
        else:
            # Convert from projections to endpoints using the current length
            data = copy(self.data)
            data[:, 1, :] = data[:, 0, :] + self.length * data[:, 1, :]
            maxs = np.max(data, axis=(0, 1))
            mins = np.min(data, axis=(0, 1))
            extrema = np.vstack([mins, maxs])
        return extrema

    @property
    def out_of_slice_display(self) -> bool:
        """bool: renders vectors slightly out of slice."""
        return self._out_of_slice_display

    @out_of_slice_display.setter
    def out_of_slice_display(self, out_of_slice_display: bool) -> None:
        self._out_of_slice_display = out_of_slice_display
        self.events.out_of_slice_display()
        self.refresh()

    @property
    def edge_width(self) -> Union[int, float]:
        """float: Width for all vectors in pixels."""
        return self._edge_width

    @edge_width.setter
    def edge_width(self, edge_width: Union[int, float]):
        self._edge_width = edge_width
        self.events.edge_width()

    @property
    def length(self) -> Union[int, float]:
        """float: Multiplicative factor for length of all vectors."""
        return self._length

    @length.setter
    def length(self, length: Union[int, float]):
        self._length = float(length)
        self.events.length()
        self.refresh()

    @property
    def fixed_canvas_size(self):
        return self._fixed_canvas_size

    @fixed_canvas_size.setter
    def fixed_canvas_size(self, value):
        self._fixed_canvas_size = bool(value)
        self.events.fixed_canvas_size()

    @property
    def edge_color(self) -> np.ndarray:
        """(1 x 4) np.ndarray: Array of RGBA edge colors (applied to all vectors)"""
        return self._edge.colors

    @edge_color.setter
    def edge_color(self, edge_color: ColorType):
        self._edge._set_color(
            color=edge_color,
            n_colors=len(self.data),
            properties=self.properties,
            current_properties=self._feature_table.currents(),
        )
        self.events.edge_color()

    def refresh_colors(self, update_color_mapping: bool = False):
        """Calculate and update edge colors if using a cycle or color map

        Parameters
        ----------
        update_color_mapping : bool
            If set to True, the function will recalculate the color cycle map
            or colormap (whichever is being used). If set to False, the function
            will use the current color cycle map or color map. For example, if you
            are adding/modifying vectors and want them to be colored with the same
            mapping as the other vectors (i.e., the new vectors shouldn't affect
            the color cycle map or colormap), set update_color_mapping=False.
            Default value is False.
        """
        self._edge._refresh_colors(self.properties, update_color_mapping)

    @property
    def edge_color_mode(self) -> ColorMode:
        """str: Edge color setting mode

        DIRECT (default mode) allows each vector to be set arbitrarily

        CYCLE allows the color to be set via a color cycle over an attribute

        COLORMAP allows color to be set via a color map over an attribute
        """
        return self._edge.color_mode

    @edge_color_mode.setter
    def edge_color_mode(self, edge_color_mode: Union[str, ColorMode]):
        edge_color_mode = ColorMode(edge_color_mode)

        if edge_color_mode == ColorMode.DIRECT:
            self._edge_color_mode = edge_color_mode
        elif edge_color_mode in (ColorMode.CYCLE, ColorMode.COLORMAP):
            if self._edge.color_properties is not None:
                color_property = self._edge.color_properties.name
            else:
                color_property = ''
            if color_property == '':
                if self.properties:
                    color_property = next(iter(self.properties))
                    self._edge.color_properties = {
                        'name': color_property,
                        'values': self.features[color_property].to_numpy(),
                        'current_value': self.feature_defaults[color_property][
                            0
                        ],
                    }
                    warnings.warn(
                        trans._(
                            'edge_color property was not set, setting to: {color_property}',
                            deferred=True,
                            color_property=color_property,
                        ),
                        RuntimeWarning,
                    )
                else:
                    raise ValueError(
                        trans._(
                            'There must be a valid Points.properties to use {edge_color_mode}',
                            deferred=True,
                            edge_color_mode=edge_color_mode,
                        )
                    )

            # ColorMode.COLORMAP can only be applied to numeric properties
            if (edge_color_mode == ColorMode.COLORMAP) and not issubclass(
                self.properties[color_property].dtype.type,
                np.number,
            ):
                raise TypeError(
                    trans._(
                        'selected property must be numeric to use ColorMode.COLORMAP',
                        deferred=True,
                    )
                )

            self._edge.color_mode = edge_color_mode
        self.events.edge_color_mode()

    @property
    def edge_color_cycle(self) -> np.ndarray:
        """list, np.ndarray :  Color cycle for edge_color.
        Can be a list of colors defined by name, RGB or RGBA
        """
        return self._edge.categorical_colormap.fallback_color.values

    @edge_color_cycle.setter
    def edge_color_cycle(self, edge_color_cycle: Union[list, np.ndarray]):
        self._edge.categorical_colormap = edge_color_cycle

    @property
    def edge_colormap(self) -> Tuple[str, Colormap]:
        """Return the colormap to be applied to a property to get the edge color.

        Returns
        -------
        colormap : napari.utils.Colormap
            The Colormap object.
        """
        return self._edge.continuous_colormap

    @edge_colormap.setter
    def edge_colormap(self, colormap: ValidColormapArg):
        self._edge.continuous_colormap = colormap

    @property
    def edge_contrast_limits(self) -> Tuple[float, float]:
        """None, (float, float): contrast limits for mapping
        the edge_color colormap property to 0 and 1
        """
        return self._edge.contrast_limits

    @edge_contrast_limits.setter
    def edge_contrast_limits(
        self, contrast_limits: Union[None, Tuple[float, float]]
    ):
        self._edge.contrast_limits = contrast_limits

    @property
    def _view_color(self) -> np.ndarray:
        """(Mx4) np.ndarray : colors for the M in view vectors"""
        color = self.edge_color[self._view_indices]
        color[:, -1] *= self._view_alphas

        return color

    def _slice_data(
        self, dims_indices
    ) -> Tuple[List[int], Union[float, np.ndarray]]:
        """Determines the slice of vectors given the indices.

        Parameters
        ----------
        dims_indices : sequence of int or slice
            Indices to slice with.

        Returns
        -------
        slice_indices : list
            Indices of vectors in the currently viewed slice.
        alpha : float, (N, ) array
            The computed, relative opacity of vectors in the current slice.
            If `out_of_slice_display` is mode is off, this is always 1.
            Otherwise, vectors originating in the current slice are assigned a value of 1,
            while vectors passing through the current slice are assigned progressively lower
            values, based on how far from the current slice they originate.
        """
        not_disp = list(self._dims_not_displayed)
        indices = np.array(dims_indices)
        if len(self.data) > 0:
            data = self.data[:, 0, not_disp]
            distances = abs(data - indices[not_disp])
            if self.out_of_slice_display is True:
                projected_lengths = abs(
                    self.data[:, 1, not_disp] * self.length
                )
                matches = np.all(distances <= projected_lengths, axis=1)
                alpha_match = projected_lengths[matches]
                alpha_match[alpha_match == 0] = 1
                alpha_per_dim = (
                    alpha_match - distances[matches]
                ) / alpha_match
                alpha_per_dim[alpha_match == 0] = 1
                alpha = np.prod(alpha_per_dim, axis=1).astype(float)
            else:
                matches = np.all(distances <= 0.5, axis=1)
                alpha = 1.0

            slice_indices = np.where(matches)[0].astype(int)
            return slice_indices, alpha
        else:
            return [], np.empty(0)

    def _set_view_slice(self):
        """Sets the view given the indices to slice with."""
        indices, alphas = self._slice_data(self._slice_indices)
        self._view_indices = indices
        self._view_alphas = alphas
        disp = list(self._dims_displayed)
        # This indexing had to be split in two or we would lose dimensionality... why?
        self._view_data = self.data[self._view_indices][..., disp]

    def _update_thumbnail(self):
        """Update thumbnail with current vectors and colors."""
        # calculate min vals for the vertices and pad with 0.5
        # the offset is needed to ensure that the top left corner of the
        # vectors corresponds to the top left corner of the thumbnail
        de = self._extent_data
        offset = (np.array([de[0, d] for d in self._dims_displayed]) + 0.5)[
            -2:
        ]
        # calculate range of values for the vertices and pad with 1
        # padding ensures the entire vector can be represented in the thumbnail
        # without getting clipped
        shape = np.ceil(
            [de[1, d] - de[0, d] + 1 for d in self._dims_displayed]
        ).astype(int)[-2:]
        zoom_factor = np.divide(self._thumbnail_shape[:2], shape).min()

        if self._view_data.shape[0] > self._max_vectors_thumbnail:
            thumbnail_indices = np.random.randint(
                0, self._view_data.shape[0], self._max_vectors_thumbnail
            )
            vectors = copy(self._view_data[thumbnail_indices, :, -2:])
            thumbnail_color_indices = self._view_indices[thumbnail_indices]
        else:
            vectors = copy(self._view_data[:, :, -2:])
            thumbnail_color_indices = self._view_indices
        vectors[:, 1, :] = vectors[:, 0, :] + vectors[:, 1, :] * self.length
        downsampled = (vectors - offset) * zoom_factor
        downsampled = np.clip(
            downsampled, 0, np.subtract(self._thumbnail_shape[:2], 1)
        )
        colormapped = np.zeros(self._thumbnail_shape)
        colormapped[..., 3] = 1
        edge_colors = self._edge.colors[thumbnail_color_indices]
        for v, ec in zip(downsampled, edge_colors):
            start = v[0]
            stop = v[1]
            step = int(np.ceil(np.max(abs(stop - start))))
            x_vals = np.linspace(start[0], stop[0], step)
            y_vals = np.linspace(start[1], stop[1], step)
            for x, y in zip(x_vals, y_vals):
                colormapped[int(x), int(y), :] = ec
        colormapped[..., 3] *= self.opacity
        self.thumbnail = colormapped

    def _get_value(self, position):
        """Value of the data at a position in data coordinates.

        Parameters
        ----------
        position : tuple
            Position in data coordinates.

        Returns
        -------
        value : None
            Value of the data at the coord.
        """
        return None<|MERGE_RESOLUTION|>--- conflicted
+++ resolved
@@ -206,12 +206,8 @@
             edge_color=Event,
             edge_color_mode=Event,
             properties=Event,
-<<<<<<< HEAD
-            n_dimensional=Event,
+            out_of_slice_display=Event,
             fixed_canvas_size=Event,
-=======
-            out_of_slice_display=Event,
->>>>>>> 6a3e11aa
         )
 
         # Save the vector style params
