import warnings
from abc import ABC, abstractmethod
from contextlib import contextmanager
from xml.etree.ElementTree import Element, tostring
import numpy as np
from skimage import img_as_ubyte
from ._constants import Blending

from ...components import Dims
from ...utils.event import EmitterGroup, Event
from ...utils.keybindings import KeymapMixin
from ...utils.status_messages import status_format, format_float


class Layer(KeymapMixin, ABC):
    """Base layer class.

    Parameters
    ----------
    name : str
        Name of the layer.
    metadata : dict
        Layer metadata.
    scale : tuple of float
        Scale factors for the layer.
    translate : tuple of float
        Translation values for the layer.
    opacity : float
        Opacity of the layer visual, between 0.0 and 1.0.
    blending : str
        One of a list of preset blending modes that determines how RGB and
        alpha values of the layer visual get mixed. Allowed values are
        {'opaque', 'translucent', and 'additive'}.
    visible : bool
        Whether the layer visual is currently being displayed.


    Attributes
    ----------
    name : str
        Unique name of the layer.
    opacity : flaot
        Opacity of the layer visual, between 0.0 and 1.0.
    visible : bool
        Whether the layer visual is currently being displayed.
    blending : Blending
        Determines how RGB and alpha values get mixed.
            Blending.OPAQUE
                Allows for only the top layer to be visible and corresponds to
                depth_test=True, cull_face=False, blend=False.
            Blending.TRANSLUCENT
                Allows for multiple layers to be blended with different opacity
                and corresponds to depth_test=True, cull_face=False,
                blend=True, blend_func=('src_alpha', 'one_minus_src_alpha').
            Blending.ADDITIVE
                Allows for multiple layers to be blended together with
                different colors and opacity. Useful for creating overlays. It
                corresponds to depth_test=False, cull_face=False, blend=True,
                blend_func=('src_alpha', 'one').
    scale : tuple of float
        Scale factors for the layer.
    translate : tuple of float
        Translation values for the layer.
    z_index : int
        Depth of the layer visual relative to other visuals in the scenecanvas.
    coordinates : tuple of float
        Coordinates of the cursor in the image space of each layer. The length
        of the tuple is equal to the number of dimensions of the layer.
    position : 2-tuple of int
        Cursor position in the image space of only the displayed dimensions.
    shape : tuple of int
        Size of the data in the layer.
    ndim : int
        Dimensionality of the layer.
    selected : bool
        Flag if layer is selected in the viewer or not.
    thumbnail : (N, M, 4) array
        Array of thumbnail data for the layer.
    status : str
        Displayed in status bar bottom left.
    help : str
        Displayed in status bar bottom right.
    interactive : bool
        Determine if canvas pan/zoom interactivity is enabled.
    cursor : str
        String identifying which cursor displayed over canvas.
    cursor_size : int | None
        Size of cursor if custom. None yields default size
    scale_factor : float
        Conversion factor from canvas coordinates to image coordinates, which
        depends on the current zoom level.

    Notes
    -----
    Must define the following:
        * `_get_range()`: called by `range` property
        * `data` property (setter & getter)

    May define the following:
        * `_set_view_slice(indices)`: called to set currently viewed slice
        * `_basename()`: base/default name of the layer
    """

    def __init__(
        self,
        ndim,
        *,
        name=None,
        metadata=None,
        scale=None,
        translate=None,
        opacity=1,
        blending='translucent',
        visible=True,
    ):
        super().__init__()

        self.metadata = metadata or {}
        self._opacity = opacity
        self._blending = Blending(blending)
        self._visible = visible
        self._selected = True
        self._freeze = False
        self._status = 'Ready'
        self._help = ''
        self._cursor = 'standard'
        self._cursor_size = None
        self._interactive = True
        self._value = None
        self.scale_factor = 1

        self.dims = Dims(ndim)
        if scale is None:
            self._scale = [1] * ndim
        else:  # covers list and array-like inputs
            self._scale = list(scale)
        if translate is None:
            self._translate = [0] * ndim
        else:  # covers list and array-like inputs
            self._translate = list(translate)
        self._scale_view = np.ones(ndim)
        self._translate_view = np.zeros(ndim)
        self._translate_grid = np.zeros(ndim)
        self.coordinates = (0,) * ndim
        self._position = (0,) * self.dims.ndisplay
        self.is_pyramid = False
        self._editable = True

        self._thumbnail_shape = (32, 32, 4)
        self._thumbnail = np.zeros(self._thumbnail_shape, dtype=np.uint8)
        self._update_properties = True
        self._name = ''
        self.events = EmitterGroup(
            source=self,
            auto_connect=True,
            refresh=Event,
            set_data=Event,
            blending=Event,
            opacity=Event,
            visible=Event,
            select=Event,
            deselect=Event,
            scale=Event,
            translate=Event,
            data=Event,
            name=Event,
            thumbnail=Event,
            status=Event,
            help=Event,
            interactive=Event,
            cursor=Event,
            cursor_size=Event,
            editable=Event,
        )
        self.name = name

        self.events.data.connect(lambda e: self._set_editable())
        self.dims.events.ndisplay.connect(lambda e: self._set_editable())
        self.dims.events.order.connect(self.refresh)
        self.dims.events.ndisplay.connect(self._update_dims)
        self.dims.events.order.connect(self._update_dims)
        self.dims.events.axis.connect(self.refresh)

        self.mouse_move_callbacks = []
        self.mouse_drag_callbacks = []
        self._persisted_mouse_event = {}
        self._mouse_drag_gen = {}

    def __str__(self):
        """Return self.name."""
        return self.name

    def __repr__(self):
        cls = type(self)
        return f"<{cls.__name__} layer {repr(self.name)} at {hex(id(self))}>"

    @classmethod
    def _basename(cls):
        return f'{cls.__name__}'

    @property
    def name(self):
        """str: Unique name of the layer."""
        return self._name

    @name.setter
    def name(self, name):
        if name == self.name:
            return
        if not name:
            name = self._basename()
        self._name = name
        self.events.name()

    @property
    def opacity(self):
        """float: Opacity value between 0.0 and 1.0.
        """
        return self._opacity

    @opacity.setter
    def opacity(self, opacity):
        if not 0.0 <= opacity <= 1.0:
            raise ValueError(
                'opacity must be between 0.0 and 1.0; ' f'got {opacity}'
            )

        self._opacity = opacity
        self._update_thumbnail()
        self.status = format_float(self.opacity)
        self.events.opacity()

    @property
    def blending(self):
        """Blending mode: Determines how RGB and alpha values get mixed.

            Blending.OPAQUE
                Allows for only the top layer to be visible and corresponds to
                depth_test=True, cull_face=False, blend=False.
            Blending.TRANSLUCENT
                Allows for multiple layers to be blended with different opacity
                and corresponds to depth_test=True, cull_face=False,
                blend=True, blend_func=('src_alpha', 'one_minus_src_alpha').
            Blending.ADDITIVE
                Allows for multiple layers to be blended together with
                different colors and opacity. Useful for creating overlays. It
                corresponds to depth_test=False, cull_face=False, blend=True,
                blend_func=('src_alpha', 'one').
        """
        return str(self._blending)

    @blending.setter
    def blending(self, blending):
        if isinstance(blending, str):
            blending = Blending(blending)

        self._blending = blending
        self.events.blending()

    @property
    def visible(self):
        """bool: Whether the visual is currently being displayed."""
        return self._visible

    @visible.setter
    def visible(self, visibility):
        self._visible = visibility
        self.refresh()
        self.events.visible()
        if self.visible:
            self.editable = self._set_editable()
        else:
            self.editable = False

    @property
    def editable(self):
        """bool: Whether the current layer data is editable from the viewer."""
        return self._editable

    @editable.setter
    def editable(self, editable):
        if self._editable == editable:
            return
        self._editable = editable
        self._set_editable(editable=editable)
        self.events.editable()

    @property
    def scale(self):
        """list: Anisotropy factors to scale the layer by."""
        return self._scale

    @scale.setter
    def scale(self, scale):
        self._scale = scale
        self._update_dims()
        self.events.scale()

    @property
    def translate(self):
        """list: Factors to shift the layer by."""
        return self._translate

    @translate.setter
    def translate(self, translate):
        self._translate = translate
        self.events.translate()

    @property
    def translate_grid(self):
        """list: Factors to shift the layer by."""
        return self._translate_grid

    @translate_grid.setter
    def translate_grid(self, translate_grid):
        if np.all(self._translate_grid == translate_grid):
            return
        self._translate_grid = translate_grid
        self.events.translate()

    @property
    def position(self):
        """tuple of int: Cursor position in image of displayed dimensions."""
        return self._position

    @position.setter
    def position(self, position):
        if self._position == position:
            return
        self._position = position
        self._update_coordinates()

    def _update_dims(self, event=None):
        """Updates dims model, which is useful after data has been changed."""
        ndim = self._get_ndim()
        ndisplay = self.dims.ndisplay

        # If the dimensionality is changing then if the number of dimensions
        # is becoming smaller trim the property from the beginning, and if
        # the number of dimensions is becoming larger pad from the beginning
        if len(self.position) > ndisplay:
            self._position = self._position[-ndisplay:]
        elif len(self.position) < ndisplay:
            self._position = (0,) * (ndisplay - len(self.position)) + tuple(
                self.position
            )
        if len(self.scale) > ndim:
            self._scale = self._scale[-ndim:]
        elif len(self.scale) < ndim:
            self._scale = (1,) * (ndim - len(self.scale)) + tuple(self.scale)
        if len(self.translate) > ndim:
            self._translate = self._translate[-ndim:]
        elif len(self.translate) < ndim:
            self._translate = (0,) * (ndim - len(self.translate)) + tuple(
                self.translate
            )
        if len(self._scale_view) > ndim:
            self._scale_view = self._scale_view[-ndim:]
        elif len(self._scale_view) < ndim:
            self._scale_view = (1,) * (ndim - len(self._scale_view)) + tuple(
                self._scale_view
            )
        if len(self._translate_view) > ndim:
            self._translate_view = self._translate_view[-ndim:]
        elif len(self._translate_view) < ndim:
            self._translate_view = (0,) * (
                ndim - len(self._translate_view)
            ) + tuple(self._translate_view)

        if len(self._translate_grid) > ndim:
            self._translate_grid = self._translate_grid[-ndim:]
        elif len(self._translate_grid) < ndim:
            self._translate_grid = (0,) * (
                ndim - len(self._translate_grid)
            ) + tuple(self._translate_grid)

        self.dims.ndim = ndim

        curr_range = self._get_range()
        for i, r in enumerate(curr_range):
            self.dims.set_range(i, r)

        self.refresh()
        self._update_coordinates()

    @property
    @abstractmethod
    def data(self):
        # user writes own docstring
        raise NotImplementedError()

    @data.setter
    @abstractmethod
    def data(self, data):
        raise NotImplementedError()

    @abstractmethod
    def _get_extent(self):
        raise NotImplementedError()

    @abstractmethod
    def _get_ndim(self):
        raise NotImplementedError()

    def _set_editable(self, editable=None):
        if editable is None:
            self.editable = True

    def _get_range(self):
        extent = self._get_extent()
        return tuple(
            (s * e[0], s * e[1], s) for e, s in zip(extent, self.scale)
        )

    def _get_base_state(self):
        """Get dictionary of attributes on base layer.

        Returns
        -------
        state : dict
            Dictionary of attributes on base layer.
        """
        base_dict = {
            'name': self.name,
            'metadata': self.metadata,
            'scale': list(self.scale),
            'translate': list(self.translate),
            'opacity': self.opacity,
            'blending': self.blending,
            'visible': self.visible,
        }
        return base_dict

    @abstractmethod
    def _get_state(self):
        raise NotImplementedError()

    @property
    def thumbnail(self):
        """array: Integer array of thumbnail for the layer"""
        return self._thumbnail

    @thumbnail.setter
    def thumbnail(self, thumbnail):
        if 0 in thumbnail.shape:
            thumbnail = np.zeros(self._thumbnail_shape, dtype=np.uint8)
        if thumbnail.dtype != np.uint8:
            with warnings.catch_warnings():
                warnings.simplefilter("ignore")
                thumbnail = img_as_ubyte(thumbnail)

        padding_needed = np.subtract(self._thumbnail_shape, thumbnail.shape)
        pad_amounts = [(p // 2, (p + 1) // 2) for p in padding_needed]
        thumbnail = np.pad(thumbnail, pad_amounts, mode='constant')

        # blend thumbnail with opaque black background
        background = np.zeros(self._thumbnail_shape, dtype=np.uint8)
        background[..., 3] = 255

        f_dest = thumbnail[..., 3][..., None] / 255
        f_source = 1 - f_dest
        thumbnail = thumbnail * f_dest + background * f_source

        self._thumbnail = thumbnail.astype(np.uint8)
        self.events.thumbnail()

    @property
    def ndim(self):
        """int: Number of dimensions in the data."""
        return self.dims.ndim

    @property
    def shape(self):
        """tuple of int: Shape of the data."""
        return tuple(
            np.round(r[1] - r[0]).astype(int) for r in self.dims.range
        )

    @property
    def selected(self):
        """bool: Whether this layer is selected or not."""
        return self._selected

    @selected.setter
    def selected(self, selected):
        if selected == self.selected:
            return
        self._selected = selected

        if selected:
            self.events.select()
        else:
            self.events.deselect()

    @property
    def status(self):
        """str: displayed in status bar bottom left."""
        return self._status

    @status.setter
    def status(self, status):
        if status == self.status:
            return
        self.events.status(status=status)
        self._status = status

    @property
    def help(self):
        """str: displayed in status bar bottom right."""
        return self._help

    @help.setter
    def help(self, help):
        if help == self.help:
            return
        self.events.help(help=help)
        self._help = help

    @property
    def interactive(self):
        """bool: Determine if canvas pan/zoom interactivity is enabled."""
        return self._interactive

    @interactive.setter
    def interactive(self, interactive):
        if interactive == self.interactive:
            return
        self.events.interactive(interactive=interactive)
        self._interactive = interactive

    @property
    def cursor(self):
        """str: String identifying cursor displayed over canvas."""
        return self._cursor

    @cursor.setter
    def cursor(self, cursor):
        if cursor == self.cursor:
            return
        self.events.cursor(cursor=cursor)
        self._cursor = cursor

    @property
    def cursor_size(self):
        """int | None: Size of cursor if custom. None yields default size."""
        return self._cursor_size

    @cursor_size.setter
    def cursor_size(self, cursor_size):
        if cursor_size == self.cursor_size:
            return
        self.events.cursor_size(cursor_size=cursor_size)
        self._cursor_size = cursor_size

    @abstractmethod
    def _set_view_slice(self):
        raise NotImplementedError()

    @abstractmethod
    def _update_thumbnail(self):
        raise NotImplementedError()

    @abstractmethod
    def _get_value(self):
        raise NotImplementedError()

    def get_value(self):
        """Value of data at current coordinates.

        Returns
        -------
        value : tuple, None
            Value of the data at the coordinates.
        """
        if self.visible:
            return self._get_value()
        else:
            return None

    @contextmanager
    def block_update_properties(self):
        self._update_properties = False
        yield
        self._update_properties = True

    def _set_highlight(self, force=False):
        """Render layer highlights when appropriate.

        Parameters
        ----------
        force : bool
            Bool that forces a redraw to occur when `True`.
        """
        pass

<<<<<<< HEAD
    def refresh(self, *args):
=======
    def refresh(self, event=None):
>>>>>>> bd538488
        """Refresh all layer data based on current view slice.

        *args is added for eash of connecting refresh to events with arguments
        """
        if self.visible:
            self._set_view_slice()
            self.events.set_data()
            self._update_thumbnail()
            self._update_coordinates()
            self._set_highlight(force=True)

    def _update_coordinates(self):
        """Insert the cursor position into the correct position in the
        tuple of indices and update the cursor coordinates.
        """
        coords = list(self.dims.indices)
        for d, p in zip(self.dims.displayed, self.position):
            coords[d] = p
        self.coordinates = tuple(coords)
        self._value = self.get_value()
        self.status = self.get_message()

    def get_message(self):
        """Generate a status message based on the coordinates and value

        Returns
        ----------
        msg : string
            String containing a message that can be used as a status update.
        """
        full_scale = np.multiply(self.scale, self._scale_view)
        full_translate = np.add(self.translate, self._translate_view)

        full_coord = np.round(
            np.multiply(self.coordinates, full_scale) + full_translate
        ).astype(int)

        msg = f'{self.name} {full_coord}'

        value = self._value
        if value is not None:
            if isinstance(value, tuple) and value != (None, None):
                # it's a pyramid -> value = (data_level, value)
                msg += f': {status_format(value[0])}'
                if value[1] is not None:
                    msg += f', {status_format(value[1])}'
            else:
                # it's either a grayscale or rgb image (scalar or list)
                msg += f': {status_format(value)}'
        return msg

    def to_xml_list(self):
        """Generates a list of xml elements for the layer.

        Returns
        ----------
        xml : list of xml.etree.ElementTree.Element
            List of a single xml element specifying the currently viewed image
            as a png according to the svg specification.
        """
        return []

    def to_svg(self, file=None, canvas_shape=None):
        """Convert the current layer state to an SVG.

        Parameters
        ----------
        file : path-like object, optional
            An object representing a file system path. A path-like object is
            either a str or bytes object representing a path, or an object
            implementing the `os.PathLike` protocol. If passed the svg will be
            written to this file
        canvas_shape : 4-tuple, optional
            View box of SVG canvas to be generated specified as `min-x`,
            `min-y`, `width` and `height`. If not specified, calculated
            from the last two dimensions of the layer.

        Returns
        ----------
        svg : string
            SVG representation of the layer.
        """

        if canvas_shape is None:
            min_shape = [r[0] for r in self.dims.range[-2:]]
            max_shape = [r[1] for r in self.dims.range[-2:]]
            shape = np.subtract(max_shape, min_shape)
        else:
            shape = canvas_shape[2:]
            min_shape = canvas_shape[:2]

        props = {
            'xmlns': 'http://www.w3.org/2000/svg',
            'xmlns:xlink': 'http://www.w3.org/1999/xlink',
        }

        xml = Element(
            'svg',
            height=f'{shape[0]}',
            width=f'{shape[1]}',
            version='1.1',
            **props,
        )

        transform = f'translate({-min_shape[1]} {-min_shape[0]})'
        xml_transform = Element('g', transform=transform)

        xml_list = self.to_xml_list()
        for x in xml_list:
            xml_transform.append(x)
        xml.append(xml_transform)

        svg = (
            '<?xml version=\"1.0\" standalone=\"no\"?>\n'
            + '<!DOCTYPE svg PUBLIC \"-//W3C//DTD SVG 1.1//EN\"\n'
            + '\"http://www.w3.org/Graphics/SVG/1.1/DTD/svg11.dtd\">\n'
            + tostring(xml, encoding='unicode', method='xml')
        )

        if file:
            # Save svg to file
            with open(file, 'w') as f:
                f.write(svg)

        return svg

    def on_mouse_move(self, event):
        """Called whenever mouse moves over canvas."""
        return

    def on_mouse_press(self, event):
        """Called whenever mouse pressed in canvas.
        """
        return

    def on_mouse_release(self, event):
        """Called whenever mouse released in canvas.
        """
        return<|MERGE_RESOLUTION|>--- conflicted
+++ resolved
@@ -593,11 +593,7 @@
         """
         pass
 
-<<<<<<< HEAD
-    def refresh(self, *args):
-=======
     def refresh(self, event=None):
->>>>>>> bd538488
         """Refresh all layer data based on current view slice.
 
         *args is added for eash of connecting refresh to events with arguments
