--- conflicted
+++ resolved
@@ -1,14 +1,9 @@
 import warnings
 from abc import ABC, abstractmethod
 from contextlib import contextmanager
-<<<<<<< HEAD
-from typing import Optional, Sequence, Callable, List, Dict, Tuple, Union
 from types import GeneratorType
-from xml.etree.ElementTree import Element, tostring
-=======
-from typing import List, Optional
-
->>>>>>> f6b3273e
+from typing import Callable, Dict, List, Optional, Sequence, Tuple, Union
+
 import numpy as np
 
 from ...components import Dims
@@ -128,7 +123,6 @@
         data,
         ndim: int,
         *,
-<<<<<<< HEAD
         name: Optional[str] = None,
         metadata: Optional[dict] = None,
         scale: Optional[Sequence[float]] = None,
@@ -136,16 +130,7 @@
         opacity: float = 1,
         blending: str = 'translucent',
         visible: bool = True,
-=======
-        name=None,
-        metadata=None,
-        scale=None,
-        translate=None,
-        opacity=1,
-        blending='translucent',
-        visible=True,
-        multiscale=False,
->>>>>>> f6b3273e
+        multiscale: bool = False,
     ):
         super().__init__()
 
