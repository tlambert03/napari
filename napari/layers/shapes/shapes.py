--- conflicted
+++ resolved
@@ -603,23 +603,8 @@
         self.events.data(value=self.data)
         self._set_editable()
 
-<<<<<<< HEAD
-    @property
-    def selected(self):
-        """bool: Whether this layer is selected or not."""
-        return self._selected
-
-    @selected.setter
-    def selected(self, selected):
-        if selected == self.selected:
-            return
-        self._selected = selected
-
-        self.events.selection(value=selected)
-=======
     def _on_selection(self, selected: bool):
         # this method is slated for removal.  don't add anything new.
->>>>>>> 103b54ce
         if not selected:
             self._finish_drawing()
 
