--- conflicted
+++ resolved
@@ -22,11 +22,6 @@
     transform_color_cycle,
     transform_color_with_defaults,
 )
-<<<<<<< HEAD
-from ..utils.color_transformations import transform_color_cycle, ColorType
-from ...utils.events import Event
-=======
->>>>>>> 01822f13
 from ..utils.layer_utils import (
     dataframe_to_properties,
     guess_continuous,
@@ -440,13 +435,6 @@
         self._status = self.mode
         self._help = 'enter a selection mode to edit shape properties'
 
-<<<<<<< HEAD
-        self.events.selection.connect(self._finish_drawing)
-        self.events.face_color.connect(self._update_thumbnail)
-        self.events.edge_color.connect(self._update_thumbnail)
-
-=======
->>>>>>> 01822f13
         self._init_shapes(
             data,
             shape_type=shape_type,
