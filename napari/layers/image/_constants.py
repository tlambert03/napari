--- conflicted
+++ resolved
@@ -54,7 +54,7 @@
     ADDITIVE = auto()
     ISO = auto()
     MIP = auto()
-<<<<<<< HEAD
+    ATTENUATED_MIP = auto()
 
 
 class ComplexRendering(Enum):
@@ -83,7 +83,4 @@
 
     @classmethod
     def lower_members(cls):
-        return list(map(str.lower, cls.__members__.keys()))
-=======
-    ATTENUATED_MIP = auto()
->>>>>>> bd538488
+        return list(map(str.lower, cls.__members__.keys()))