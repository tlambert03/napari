--- conflicted
+++ resolved
@@ -1,8 +1,8 @@
 """Image class.
 """
 import types
+import warnings
 from typing import Callable, Union
-import warnings
 
 import numpy as np
 from scipy import ndimage as ndi
@@ -10,19 +10,19 @@
 from ...components.chunk import ChunkKey, ChunkRequest, chunk_loader
 from ...utils.colormaps import AVAILABLE_COLORMAPS
 from ...utils.events import Event
+from ...utils.misc import guess_complex
 from ...utils.status_messages import format_float
-from ...utils.misc import guess_complex
 from ..base import Layer
 from ..intensity_mixin import IntensityVisualizationMixin
-<<<<<<< HEAD
-from ._constants import Interpolation, Rendering, ComplexRendering
-from .image_utils import get_pyramid_and_rgb
-=======
 from ..utils.layer_utils import calc_data_range
-from ._image_constants import Interpolation, Interpolation3D, Rendering
+from ._image_constants import (
+    ComplexRendering,
+    Interpolation,
+    Interpolation3D,
+    Rendering,
+)
 from ._image_slice import ImageSlice
 from ._image_utils import guess_multiscale, guess_rgb
->>>>>>> b1d75c24
 
 
 # Mixin must come before Layer
@@ -209,7 +209,7 @@
         # Set data
         self.rgb = rgb
         self.is_complex = (
-            guess_complex(data[0]) if is_pyramid else guess_complex(data)
+            guess_complex(data[0]) if self.multiscale else guess_complex(data)
         )
         self.complex_rendering = 'magnitude'
         self._data = data
@@ -312,17 +312,9 @@
 
     @data.setter
     def data(self, data):
-<<<<<<< HEAD
-        ndim, rgb, is_pyramid, data_pyramid = get_pyramid_and_rgb(
-            data, pyramid=self.is_pyramid, rgb=self.rgb
+        self.is_complex = (
+            guess_complex(data[0]) if self.multiscale else guess_complex(data)
         )
-        self.is_pyramid = is_pyramid
-        self.rgb = rgb
-        self.is_complex = (
-            guess_complex(data[0]) if is_pyramid else guess_complex(data)
-        )
-=======
->>>>>>> b1d75c24
         self._data = data
         self._update_dims()
         self.events.data()
@@ -356,17 +348,10 @@
 
     @property
     def level_shapes(self):
-<<<<<<< HEAD
         """array: Shapes of each level of the pyramid or just of image."""
-        if self.is_pyramid:
+        if self.multiscale:
             if (not self.is_complex) and self.rgb:
-                shapes = [im.shape[:-1] for im in self._data_pyramid]
-=======
-        """array: Shapes of each level of the multiscale or just of image."""
-        if self.multiscale:
-            if self.rgb:
                 shapes = [im.shape[:-1] for im in self.data]
->>>>>>> b1d75c24
             else:
                 shapes = [im.shape for im in self.data]
         else:
@@ -474,7 +459,6 @@
         self.events.rendering()
 
     @property
-<<<<<<< HEAD
     def complex_rendering(self) -> Union[ComplexRendering, Callable]:
         """Mode for converting complex values to real values."""
         return self._complex_render
@@ -558,7 +542,8 @@
             self.events.contrast_limits.connect(self.refresh)
             self.events.colormap.connect(self.refresh)
             self.events.gamma.connect(self.refresh)
-=======
+
+    @property
     def loaded(self):
         """Has the data for this layer been loaded yet.
 
@@ -566,7 +551,6 @@
         for the current slice has not been loaded.
         """
         return self._slice.loaded
->>>>>>> b1d75c24
 
     def _get_state(self):
         """Get dictionary of layer state.
@@ -614,9 +598,6 @@
     def _set_view_slice(self):
         """Set the view given the indices to slice with."""
         not_disp = self.dims.not_displayed
-        # some complex rendering modes set self.rgb to true (at the end of this
-        # function)... so we reset it each time.
-        self.rgb = False if self.is_complex else self.rgb
 
         # Check if requested slice outside of data range
         indices = np.array(self._slice_indices)
@@ -682,72 +663,11 @@
             image = self.data[level][tuple(indices)]
             image_indices = indices
 
-<<<<<<< HEAD
-            if level == len(self._data_pyramid) - 1:
-                thumbnail = image
-            else:
-                # Slice thumbnail
-                indices = np.array(self.dims.indices)
-                downsampled_indices = (
-                    indices[not_disp] / self.level_downsamples[-1, not_disp]
-                )
-                downsampled_indices = np.round(
-                    downsampled_indices.astype(float)
-                ).astype(int)
-                downsampled_indices = np.clip(
-                    downsampled_indices, 0, self.level_shapes[-1, not_disp] - 1
-                )
-                indices[not_disp] = downsampled_indices
-                thumbnail = np.asarray(
-                    self._data_pyramid[-1][tuple(indices)]
-                ).transpose(order)
-        else:
-            self._transform_view.scale = np.ones(self.dims.ndim)
-            image = np.asarray(self.data[self.dims.indices]).transpose(order)
-            thumbnail = image
-
-        if self.is_complex:
-            # ComplexRendering.COLORMAP mode uses the contrast limits sliders
-            # to control the range of phase information shown, and the gamma
-            # slider to change mag->intensity linearity.
-            if self.complex_rendering == ComplexRendering.COLORMAP:
-                image = self.complex_rendering(
-                    image,
-                    colormap=self._colormap_name,
-                    gamma=self.gamma,
-                    phase_range=self.contrast_limits,
-                )
-                # TODO: remove second expensive call if possible
-                thumbnail = self.complex_rendering(
-                    thumbnail,
-                    colormap=self._colormap_name,
-                    gamma=self.gamma,
-                    phase_range=self.contrast_limits,
-                )
-            else:
-                image = self.complex_rendering(image)
-                thumbnail = self.complex_rendering(thumbnail)
-
-            if self.complex_rendering in ComplexRendering.rgb_members():
-                self.rgb = True
-                self._data_thumbnail = self._raw_to_displayed(
-                    np.clip(thumbnail, 0, 1)
-                )
-            else:
-                self.rgb = False
-
-        if self.rgb and image.dtype.kind == 'f':
-            self._data_raw = np.clip(image, 0, 1)
-            self._data_view = self._raw_to_displayed(self._data_raw)
-            self._data_thumbnail = self._raw_to_displayed(
-                np.clip(thumbnail, 0, 1)
-=======
             # Slice thumbnail
             indices = np.array(self._slice_indices)
             downsampled_indices = (
                 indices[not_disp]
                 / self.downsample_factors[self._thumbnail_level, not_disp]
->>>>>>> b1d75c24
             )
             downsampled_indices = np.round(
                 downsampled_indices.astype(float)
