--- conflicted
+++ resolved
@@ -7,145 +7,38 @@
 name: Create Release
 
 jobs:
-<<<<<<< HEAD
-  # build:
-  #   name: Create Release
-  #   runs-on: ubuntu-latest
-  #   if: github.repository == 'napari/napari'
-  #   env:
-  #     GITHUB_TOKEN: ${{ secrets.GITHUB_TOKEN }}  # This token is provided by Actions, you do not need to create your own token
-  #   steps:
-  #     - name: Checkout code
-  #       uses: actions/checkout@master
-  #     - name: Install Python
-  #       uses: actions/setup-python@v1
-  #       with:
-  #         python-version: 3.7
-  #     - name: Install Dependencies
-  #       run: |
-  #         python -m pip install --upgrade pip
-  #         pip install -r requirements.txt
-  #     - name: Build Distribution
-  #       run: |
-  #         python setup.py sdist
-  #     - name: Find Release Notes
-  #       id: release_notes
-  #       run: |
-  #         TAG="${GITHUB_REF/refs\/tags\/v/}"  # clean tag
-  #         VER="${TAG/rc*/}"  # remove pre-release identifier
-  #         RELEASE_NOTES="$(cat docs/release/release_${VER//./_}.md)"
-  #         # https://github.community/t5/GitHub-Actions/set-output-Truncates-Multiline-Strings/m-p/38372/highlight/true#M3322
-  #         RELEASE_NOTES="${RELEASE_NOTES//'%'/'%25'}"
-  #         RELEASE_NOTES="${RELEASE_NOTES//$'\n'/'%0A'}"
-  #         RELEASE_NOTES="${RELEASE_NOTES//$'\r'/'%0D'}"
-  #         # https://help.github.com/en/actions/reference/workflow-commands-for-github-actions
-  #         echo "::set-env name=tag::$TAG"
-  #         echo "::set-output name=contents::$RELEASE_NOTES"
-  #     - name: Create Release
-  #       id: create_release
-  #       uses: actions/create-release@latest
-  #       with:
-  #         tag_name: ${{ github.ref }}
-  #         release_name: ${{ env.tag }}
-  #         body: ${{ steps.release_notes.outputs.contents }}
-  #         draft: false
-  #         prerelease: ${{ contains(github.ref, 'rc') }}
-  #     - name: Upload Release Asset
-  #       uses: actions/upload-release-asset@v1
-  #       with:
-  #         upload_url: ${{ steps.create_release.outputs.upload_url }}
-  #         asset_path: ./dist/napari-${{ env.tag }}.tar.gz
-  #         asset_name: napari-${{ env.tag }}.tar.gz
-  #         asset_content_type: application/gzip
-  #     - name: Publish PyPI Package
-  #       uses: pypa/gh-action-pypi-publish@master
-  #       with:
-  #         user: __token__
-  #         password: ${{ secrets.pypi_password }}
-
-  bundle:
-    name: Bundle ${{ matrix.platform }}
-    # needs: [build]
-    runs-on: ${{ matrix.platform }}
-    # if: github.repository == 'napari/napari'
-    env:
-      GITHUB_TOKEN: ${{ github.token }}
-    strategy:
-      fail-fast: false
-      matrix:
-        platform: [ubuntu-16.04, macos-latest, windows-latest]
-=======
   build:
     name: Create Release
     runs-on: ubuntu-latest
     if: github.repository == 'napari/napari'
     env:
       GITHUB_TOKEN: ${{ secrets.GITHUB_TOKEN }}  # This token is provided by Actions, you do not need to create your own token
->>>>>>> 56b90153
     steps:
       - name: Checkout code
         uses: actions/checkout@master
       - name: Install Python
         uses: actions/setup-python@v1
         with:
-          python-version: 3.8
+          python-version: 3.7
       - name: Install Dependencies
         run: |
-          python -m pip install --upgrade pip 
-          pip install briefcase tomlkit wheel
-          pip install -e .
-          # by importing napari, this will also build resources
-          python .github/workflows/update_version.py
-          cat pyproject.toml
-      - name: get tag
-        shell: bash
+          python -m pip install --upgrade pip
+          pip install -r requirements.txt
+      - name: Build Distribution
+        run: |
+          python setup.py sdist
+      - name: Find Release Notes
+        id: release_notes
         run: |
           TAG="${GITHUB_REF/refs\/tags\/v/}"  # clean tag
           VER="${TAG/rc*/}"  # remove pre-release identifier
+          RELEASE_NOTES="$(cat docs/release/release_${VER//./_}.md)"
+          # https://github.community/t5/GitHub-Actions/set-output-Truncates-Multiline-Strings/m-p/38372/highlight/true#M3322
+          RELEASE_NOTES="${RELEASE_NOTES//'%'/'%25'}"
+          RELEASE_NOTES="${RELEASE_NOTES//$'\n'/'%0A'}"
+          RELEASE_NOTES="${RELEASE_NOTES//$'\r'/'%0D'}"
+          # https://help.github.com/en/actions/reference/workflow-commands-for-github-actions
           echo "::set-env name=tag::$TAG"
-<<<<<<< HEAD
-      - name: Make macOS Bundle
-        if: runner.os == 'macOS'
-        run: |
-          # for mac, this patch fixes DMG building, and allows adhoc signing
-          python .github/workflows/patch_briefcase.py
-          ls napari/resources/_qt_resources*.py 1> /dev/null 2>&1 || exit 1
-          briefcase create
-          # make sure the resources were built and included
-          ls macOS/napari/napari.app/Contents/Resources/app/napari/resources/_qt_resources*.py 1> /dev/null 2>&1 || exit 1
-          briefcase build
-          briefcase package -i -
-          zip -j napari-${{ env.tag }}-${{ runner.os }}.zip ./macOS/*.dmg
-      - name: Make Linux Bundle
-        if: runner.os == 'Linux'
-        run: |
-          briefcase create
-          briefcase build
-          briefcase package
-          zip -j napari-${{ env.tag }}-${{ runner.os }}.zip ./linux/*.AppImage
-      - name: Make Windows Bundle
-        if: runner.os == 'Windows'
-        run: |
-          briefcase create
-          # for windows, run *after* create, switches to non-windowed python.exe
-          python .github/workflows/patch_briefcase.py 
-          briefcase build
-          briefcase package
-          powershell "Compress-Archive windows\napari-${{ env.tag }}.msi napari-${{ env.tag }}-${{ runner.os }}.zip"
-      # - name: Get Release
-      #   id: get_release
-      #   uses: bruceadams/get-release@v1.2.0
-      # - name: Upload Release Asset
-      #   uses: actions/upload-release-asset@v1
-      #   with:
-      #     upload_url: ${{ steps.get_release.outputs.upload_url }}
-      #     asset_path: napari-${{ env.tag }}-${{ runner.os }}.zip
-      #     asset_name: napari-${{ env.tag }}-${{ runner.os }}.zip
-      #     asset_content_type: application/zip
-      - name: Upload Artifact
-        uses: actions/upload-artifact@v2
-        with:
-=======
           echo "::set-output name=contents::$RELEASE_NOTES"
       - name: Create Release
         id: create_release
@@ -242,6 +135,5 @@
       - name: Upload Artifact
         uses: actions/upload-artifact@v2
         with:
->>>>>>> 56b90153
           name: napari-${{ env.tag }}-${{ runner.os }}.zip
           path: napari-${{ env.tag }}-${{ runner.os }}.zip