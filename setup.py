"""
<<<<<<< HEAD


from setuptools import setup

import versioneer


setup(
    version=versioneer.get_version(), cmdclass=versioneer.get_cmdclass(),
=======
PEP 517 doesn’t support editable installs
so this file is currently here to support "pip install -e ."
"""
from setuptools import setup

setup(
    use_scm_version={"write_to": "napari/_version.py"},
    setup_requires=["setuptools_scm"],
>>>>>>> c9b75034
)<|MERGE_RESOLUTION|>--- conflicted
+++ resolved
@@ -1,15 +1,4 @@
 """
-<<<<<<< HEAD
-
-
-from setuptools import setup
-
-import versioneer
-
-
-setup(
-    version=versioneer.get_version(), cmdclass=versioneer.get_cmdclass(),
-=======
 PEP 517 doesn’t support editable installs
 so this file is currently here to support "pip install -e ."
 """
@@ -18,5 +7,4 @@
 setup(
     use_scm_version={"write_to": "napari/_version.py"},
     setup_requires=["setuptools_scm"],
->>>>>>> c9b75034
 )