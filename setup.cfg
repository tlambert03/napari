[metadata]
name = napari
url = https://napari.org
download_url = https://github.com/napari/napari
license = BSD 3-Clause
license_file = LICENSE
description = n-dimensional array viewer in Python
long_description = file: README.md
long_description_content_type = text/markdown
author = napari team
author_email = napari-steering-council@googlegroups.com
classifiers =
    Development Status :: 3 - Alpha
    Environment :: X11 Applications :: Qt
    Intended Audience :: Education
    Intended Audience :: Science/Research
    License :: OSI Approved :: BSD License
    Programming Language :: C
    Programming Language :: Python
    Programming Language :: Python :: 3 :: Only
    Programming Language :: Python :: 3.7
    Programming Language :: Python :: 3.8
    Programming Language :: Python :: 3.9
    Topic :: Scientific/Engineering
    Topic :: Scientific/Engineering :: Visualization
    Topic :: Scientific/Engineering :: Information Analysis
    Topic :: Scientific/Engineering :: Bio-Informatics
    Topic :: Utilities
    Operating System :: Microsoft :: Windows
    Operating System :: POSIX
    Operating System :: Unix
    Operating System :: MacOS


[options]
zip_safe = False
packages = find:
python_requires = >=3.7
include_package_data = True
install_requires =
    appdirs>=1.4.4
    cachey>=0.2.1
<<<<<<< HEAD
    dask[array]>=2.12.0,!=2.28.0  # https://github.com/napari/napari/issues/1656
=======
    certifi>=2018.1.18
    dask[array]>=2.1.0,!=2.28.0  # https://github.com/napari/napari/issues/1656
>>>>>>> fbca6d28
    imageio>=2.5.0
    importlib-metadata>=1.5.0 ; python_version < '3.8'
    jsonschema>=3.2.0
    magicgui>=0.2.6
    napari-console>=0.0.4
    napari-plugin-engine>=0.1.9
    napari-svg>=0.1.4
    numpy>=1.16.5
    numpydoc>=0.9.2
    Pillow!=7.1.0,!=7.1.1  # not a direct dependency, but 7.1.0 and 7.1.1 broke imageio
    pint>=0.17
    psutil>=5.0
    PyOpenGL>=3.1.0
    PyYAML>=5.1
    pydantic>=1.8.1
    qtpy>=1.7.0
    scipy>=1.2.0
    superqt>=0.2.2
    tifffile>=2020.2.16
    typing_extensions
    toolz>=0.10.0
    tqdm>=4.56.0
    vispy>=0.6.4, !=0.8.0
    wrapt>=1.11.1

[options.package_data]
* = *.pyi

# for explanation of %(extra)s syntax see:
# https://github.com/pypa/setuptools/issues/1260#issuecomment-438187625
# this syntax may change in the future

[options.extras_require]
pyside2 =
    PySide2>=5.13.2,!=5.15.0
pyside =  # alias for pyside2
    %(pyside2)s
pyqt5 =
    PyQt5>=5.12.3,!=5.15.0
pyqt =  # alias for pyqt5
    %(pyqt5)s
qt =  # alias for pyqt5
    %(pyqt5)s
# all is the full "batteries included" extra.
all =
    scikit-image[data]
    %(pyqt5)s
testing =
    babel>=2.9.0
    pytest
    pytest-faulthandler
    pytest-order
    pytest-qt
    pytest-timeout
    hypothesis>=6.8.0
    pandas
    xarray
    fsspec
    zarr
    scikit-image>=0.18.1
    pooch>=1.3.0
    semgrep
    tensorstore>=0.1.10,!=0.1.11
    torch>=1.7
    meshzoo
release = 
    PyGithub>=1.44.1
    twine>=3.1.1
    pygithub
dev = 
    pre-commit>=2.9.0
    black==20.8b1
    flake8==3.8.4
    check-manifest>=0.42
    %(all)s
    %(testing)s
build =
    black
    isort
    pyqt5
bundle_build =
    briefcase==0.3.1 
    tomlkit 
    wheel 
    dmgbuild>=1.4.2
    PySide2==5.15.2
bundle_run =
    imagecodecs
    pip
    PySide2==5.15.2
    scikit-image
    zarr
    pims
    numpy==1.19.3

[options.entry_points]
console_scripts =
    napari = napari.__main__:main
pytest11 =
    napari = napari.utils._testsupport


[flake8]
# Ignores - https://lintlyci.github.io/Flake8Rules
# E203  Whitespace before ':'  (sometimes conflicts with black)
# E501 line too long (84 > 79 characters)  (sometimes too annoying)
# W503	Line break occurred before a binary operator
# C901 McCabe complexity test. Would be nice to re-enable, but takes work
ignore = E203,W503,E501,C901
max-line-length = 79
max-complexity = 18
exclude = _vendor,vendored,__init__.py,examples,benchmarks,napari/resources/_qt_resources*.py


[coverage:report]
exclude_lines =
    pragma: no cover
    if TYPE_CHECKING:
    raise NotImplementedError()


[importlinter]
root_package = napari
include_external_packages=True


[importlinter:contract:1]
name = "Forbid import PyQt and PySide"
type = forbidden
source_modules =
    napari
forbidden_modules =
    PyQt5
    PySide2
ignore_imports =
    napari._qt.qt_resources._icons -> PyQt5
    napari._qt.qt_resources._icons -> PySide2
    napari._qt -> PySide2


[importlinter:contract:2]
name = "Block import from qt module in abstract ones"
type = layers
layers=
    napari.qt
    napari.layers

[importlinter:contract:3]
name = "Block import from qt module in abstract ones"
type = layers
layers=
    napari.qt
    napari.components<|MERGE_RESOLUTION|>--- conflicted
+++ resolved
@@ -40,12 +40,8 @@
 install_requires =
     appdirs>=1.4.4
     cachey>=0.2.1
-<<<<<<< HEAD
+    certifi>=2018.1.18
     dask[array]>=2.12.0,!=2.28.0  # https://github.com/napari/napari/issues/1656
-=======
-    certifi>=2018.1.18
-    dask[array]>=2.1.0,!=2.28.0  # https://github.com/napari/napari/issues/1656
->>>>>>> fbca6d28
     imageio>=2.5.0
     importlib-metadata>=1.5.0 ; python_version < '3.8'
     jsonschema>=3.2.0
