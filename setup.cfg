--- conflicted
+++ resolved
@@ -87,13 +87,8 @@
 # E501 line too long (84 > 79 characters)  (sometimes too annoying)
 # E741 ambiguous variable name
 # W503	Line break occurred before a binary operator
-<<<<<<< HEAD
-# C901 McCabe complexity test. Would be nice to reenable, but takes work
-ignore = E203,W503,E501,C901,E741
-=======
 # C901 McCabe complexity test. Would be nice to re-enable, but takes work
 ignore = E203,W503,E501,C901
->>>>>>> 12a7c306
 max-line-length = 79
 max-complexity = 18
 exclude = vendored,__init__.py,examples,benchmarks,napari/resources/_qt_resources*.py