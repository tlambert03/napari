"""
Check state of vendored modules.
"""

import shutil
import sys
from pathlib import Path
from subprocess import check_output


TOOLS_PATH = Path(__file__).parent
REPO_ROOT_PATH = TOOLS_PATH.parent
VENDOR_FOLDER = "_vendor"
NAPARI_FOLDER = "napari"


def check_vendored_module(org : str, reponame : str, tag : str) -> str:
    """
    Check if the vendored module is up to date.

    Parameters
    ----------
    org : str
        The github organization name.
    reponame : str
        The github repository name.
    tag : str
        The github tag.

    Returns
    -------
    str
        Returns the diff if the module is not up to date or an empty string
        if it is.
    """
    repo_path = TOOLS_PATH / reponame
    if repo_path.is_dir():
        shutil.rmtree(repo_path)

    check_output(["git", "clone", f"https://github.com/{org}/{reponame}"], cwd=TOOLS_PATH)
    check_output(["git", "checkout", tag], cwd=repo_path)

    vendor_path = REPO_ROOT_PATH / NAPARI_FOLDER / VENDOR_FOLDER / reponame
    if vendor_path.is_dir():
        shutil.rmtree(vendor_path)

    shutil.copytree(repo_path / reponame, vendor_path)
    shutil.copy(repo_path / "LICENSE", vendor_path)
    shutil.rmtree(repo_path, ignore_errors=True)

    return check_output(["git", "diff"], cwd=vendor_path).decode("utf-8")


def main():
    CI = '--ci' in sys.argv
    print("\n\nChecking vendored modules\n")
    for org, reponame, tag in [("albertosottile", "darkdetect", "master")]:
        print(f"\n * Checking '{org}/{reponame}'\n")
        diff = check_vendored_module(org, reponame, tag)
        if CI:
<<<<<<< HEAD
            print("::set-output name=vendored::{org}/{reponame}")
=======
            print(f"::set-output name=vendored::{org}/{reponame}")
>>>>>>> 51625e40
            sys.exit(0)
        if diff:
            print(diff)
            print(f"\n * '{org}/{reponame}' vendor code seems to not be up to date!!!\n")
            sys.exit(1)


if __name__ == "__main__":
    main()<|MERGE_RESOLUTION|>--- conflicted
+++ resolved
@@ -58,11 +58,7 @@
         print(f"\n * Checking '{org}/{reponame}'\n")
         diff = check_vendored_module(org, reponame, tag)
         if CI:
-<<<<<<< HEAD
-            print("::set-output name=vendored::{org}/{reponame}")
-=======
             print(f"::set-output name=vendored::{org}/{reponame}")
->>>>>>> 51625e40
             sys.exit(0)
         if diff:
             print(diff)
