--- conflicted
+++ resolved
@@ -7,11 +7,7 @@
 [tool.briefcase]
 project_name = "napari"
 bundle = "com.napari"
-<<<<<<< HEAD
-version = "0.0.0"  # dynamic
-=======
 version = "0.0.0"  # populated with .github/workflows/update_version.py
->>>>>>> 56b90153
 author = "napari"
 url = "https://napari.org/"
 license = "BSD license"
@@ -19,35 +15,7 @@
 [tool.briefcase.app.napari]
 formal_name = "napari"
 description = "napari: a multi-dimensional image viewer"
-<<<<<<< HEAD
-requires = [
-  'dask[array]>=2.1.0',
-  'cachey>=0.2.1',
-  'fsspec>=0.3.3',
-  'imageio>=2.5.0',
-  'Pillow!=7.1.0,!=7.1.1',
-  'ipykernel>=5.1.1',
-  'numpy>=1.10.0',
-  'qtpy>=1.7.0',
-  'qtconsole>=4.5.1',
-  'scipy>=1.2.0',
-  'vispy>=0.6.4',
-  'IPython>=7.7.0',
-  'backcall>=0.1.0',
-  'PyOpenGL>=3.1.0',
-  'wrapt>=1.11.1',
-  'psutil>=5.0',
-  'numpydoc>=0.9.2',
-  'napari-plugin-engine>=0.1.5',
-  'napari-svg==0.1.2',
-  'tifffile>=2020.2.16',
-  'toolz>=0.10.0',
-  'PySide2>=5.14',
-  'pip',
-]
-=======
 requires = []  # populated with .github/workflows/update_version.py
->>>>>>> 56b90153
 sources = ['napari']
 icon = "resources/icon"
 
